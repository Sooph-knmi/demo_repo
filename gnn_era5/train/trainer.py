import os
from typing import List, Optional, Tuple

import matplotlib.pyplot as plt
import numpy as np
import pytorch_lightning as pl
import torch
from torch_geometric.data import HeteroData

import wandb
from gnn_era5.architecture.losses import WeightedMSELoss
from gnn_era5.architecture.msg import GraphMSG
from gnn_era5.data.era_datamodule import ERA5DataBatch
from gnn_era5.utils.logger import get_logger
<<<<<<< HEAD
from gnn_era5.utils.plots import init_plot_settings, plot_predicted_multilevel_flat_sample
=======
from gnn_era5.utils.plots import plot_predicted_multilevel_flat_sample, init_plot_settings, plot_loss
>>>>>>> 8f310d1d

LOGGER = get_logger(__name__)


class GraphForecaster(pl.LightningModule):
    _VAL_PLOT_FREQ = 750

    def __init__(
        self,
        graph_data: HeteroData,
        fc_dim: int,
        aux_dim: int,
        encoder_num_layers: int = 4,
        encoder_mapper_num_layers: int = 1,
        encoder_hidden_channels: int = 128,
        encoder_out_channels: int = 128,
        lr: float = 1e-4,
        rollout: int = 1,
        save_basedir: Optional[str] = None,
        act_checkpoints: bool = True,
        log_to_wandb: bool = False,
        log_to_neptune: bool = False,
<<<<<<< HEAD
        log_persistence: bool = False,
=======
        loss_scaling: torch.Tensor = torch.Tensor([1.0]),
>>>>>>> 8f310d1d
    ) -> None:
        super().__init__()

        self.gnn = GraphMSG(
            graph_data=graph_data,
            in_channels=fc_dim,
            aux_in_channels=aux_dim,
            encoder_num_layers=encoder_num_layers,
            encoder_hidden_channels=encoder_hidden_channels,
            encoder_out_channels=encoder_out_channels,
            encoder_mapper_num_layers=encoder_mapper_num_layers,
            act_checkpoints=act_checkpoints,
        )

        self.era_latlons = graph_data[("era", "to", "era")].ecoords_rad
        self.era_weights = graph_data[("era", "to", "era")].area_weights
        self.loss = WeightedMSELoss(area_weights=self.era_weights, data_variances=loss_scaling)
        self.feature_dim = fc_dim
        self.lr = lr
        self.rollout = rollout
        LOGGER.debug("Rollout window length: %d", self.rollout)

        self.log_to_wandb = log_to_wandb
        self.log_to_neptune = log_to_neptune
        self.save_basedir = save_basedir

        self.log_persistence = log_persistence

        self.save_hyperparameters()
        init_plot_settings()

    def forward(self, x: torch.Tensor) -> torch.Tensor:
        return self.gnn(x)

    def training_step(self, batch: ERA5DataBatch, batch_idx: int) -> torch.Tensor:
        del batch_idx  # not used
        train_loss = torch.zeros(1, dtype=batch.X.dtype, device=self.device, requires_grad=False)
        persist_loss = torch.zeros(1, dtype=batch.X.dtype, device=self.device, requires_grad=False)  # persistence
        # start rollout
        x = batch.X[:, 0, ...]
        for rstep in range(self.rollout):
            y_hat = self(x)  # prediction at rollout step rstep
            y = batch.X[:, rstep + 1, ...]  # target
            # y includes the auxiliary variables, so we must leave those out when computing the loss
            train_loss += self.loss(y_hat, y[..., : self.feature_dim])
            persist_loss += self.loss(x[..., : self.feature_dim], y[..., : self.feature_dim])
            # autoregressive predictions - we re-init the "variable" part of x
            x[..., : self.feature_dim] = y_hat
        # scale loss
        train_loss *= 1.0 / self.rollout
        persist_loss *= 1.0 / self.rollout

        self.log(
            "train_wmse",
            train_loss,
            on_epoch=True,
            on_step=True,
            prog_bar=True,
            logger=True,
            batch_size=batch.X.shape[0],
            sync_dist=True,
        )
        if self.log_persistence:
            self.log(
                "train_persist_wmse",
                persist_loss,
                on_epoch=True,
                on_step=True,
                prog_bar=False,
                logger=True,
                batch_size=batch.X.shape[0],
                sync_dist=True,
            )

        return train_loss

    def validation_step(self, batch: ERA5DataBatch, batch_idx: int) -> torch.Tensor:
        val_loss, persist_loss = self._shared_eval_step(batch, batch_idx)
        self.log(
            "val_wmse",
            val_loss,
            on_epoch=True,
            on_step=True,
            prog_bar=True,
            logger=True,
            batch_size=batch.X.shape[0],
            sync_dist=True,
        )
        if self.log_persistence:
            self.log(
                "val_persist_wmse",
                persist_loss,
                on_epoch=True,
                on_step=True,
                prog_bar=True,
                logger=True,
                batch_size=batch.X.shape[0],
                sync_dist=True,
            )
        return val_loss

    def test_step(self, batch: ERA5DataBatch, batch_idx: int) -> torch.Tensor:
        test_loss, persist_loss = self._shared_eval_step(batch, batch_idx)
        self.log(
            "test_wmse",
            test_loss,
            on_epoch=True,
            on_step=True,
            prog_bar=True,
            logger=True,
            batch_size=batch.X.shape[0],
            sync_dist=True,
        )

        if self.log_persistence:
            self.log(
                "test_persist_wmse",
                persist_loss,
                on_epoch=True,
                on_step=True,
                prog_bar=True,
                logger=True,
                batch_size=batch.X.shape[0],
                sync_dist=True,
            )
        return test_loss

    def predict_step(self, batch: ERA5DataBatch, batch_idx: int) -> Tuple[torch.Tensor, torch.Tensor]:
        del batch_idx  # not used
        preds: List[torch.Tensor] = []
        with torch.no_grad():
            # start rollout
            x = batch.X[:, 0, ...]
            for _ in range(self.rollout):
                y_hat = self(x)
                x[..., : self.feature_dim] = y_hat
                preds.append(y_hat)
        return torch.stack(preds, dim=-1), batch.idx  # stack along new last dimension, return sample indices too

    def _shared_eval_step(self, batch: ERA5DataBatch, batch_idx: int) -> Tuple[torch.Tensor, ...]:
        plot_sample = batch_idx % self._VAL_PLOT_FREQ == 3

        with torch.no_grad():
            loss = torch.zeros(1, dtype=batch.X.dtype, device=self.device, requires_grad=False)
            persist_loss = torch.zeros(1, dtype=batch.X.dtype, device=self.device, requires_grad=False)  # persistence loss
            x = batch.X[:, 0, ...]
            for rstep in range(self.rollout):
                y_hat = self(x)
                y = batch.X[:, rstep + 1, ...]
                loss += self.loss(y_hat, y[..., : self.feature_dim])
                persist_loss += self.loss(x[..., : self.feature_dim], y[..., : self.feature_dim])
<<<<<<< HEAD
                if plot_sample and self.global_rank == 0:
=======
                if plot_sample:
                    self._plot_loss(y_hat, y[..., : self.feature_dim, rstep])
>>>>>>> 8f310d1d
                    self._plot_sample(batch_idx, rstep, x[..., : self.feature_dim], y[..., : self.feature_dim], y_hat)
                x[..., : self.feature_dim] = y_hat
            loss *= 1.0 / self.rollout
            persist_loss *= 1.0 / self.rollout
        return loss, persist_loss

<<<<<<< HEAD
=======
    def _plot_loss(self, y_true: torch.Tensor, y_pred: torch.Tensor, rollout_step: int) -> None:
        loss = self.loss(y_true, y_pred, squash=False).cpu().numpy()
        fig = plot_loss(loss)
        fig.tight_layout()
        self._output_figure(
            fig,
            tag=f"loss_rstep_rstep{rollout_step:02d}_rank{self.local_rank:01d}",
            exp_log_tag=f"loss_sample_rstep{rollout_step:02d}_rank{self.local_rank:01d}",
        )

>>>>>>> 8f310d1d
    def _plot_sample(self, batch_idx: int, rollout_step: int, x: torch.Tensor, y_true: torch.Tensor, y_pred: torch.Tensor) -> None:
        sample_idx = 0
        fig = plot_predicted_multilevel_flat_sample(
            np.rad2deg(self.era_latlons.numpy()),
            x[sample_idx, ...].cpu().numpy().squeeze(),
            y_true[sample_idx, ...].cpu().numpy().squeeze(),
            y_pred[sample_idx, ...].cpu().numpy().squeeze(),
        )
        fig.tight_layout()
        self._output_figure(
            fig,
            tag=f"gnn_pred_val_sample_rstep{rollout_step:02d}_batch{batch_idx:04d}_rank0000",
            exp_log_tag=f"val_pred_sample_rstep{rollout_step:02d}_rank{self.local_rank:01d}",
        )

    def _output_figure(self, fig, tag: str = "gnn", exp_log_tag: str = "val_pred_sample") -> None:
        """Figure output: save to file and/or display in notebook."""
        if self.save_basedir is not None:
            save_path = os.path.join(self.save_basedir, f"plots/{tag}_epoch{self.current_epoch:03d}.png")
            os.makedirs(os.path.dirname(save_path), exist_ok=True)
            fig.savefig(save_path, dpi=100)
            if self.log_to_wandb:
                self.logger.experiment.log({exp_log_tag: wandb.Image(save_path)})
            if self.log_to_neptune:
                self.logger.experiment[f"val/{tag}_epoch{self.current_epoch:03d}"].upload(save_path)
        plt.close(fig)  # cleanup

    def configure_optimizers(self):
        # TODO: revisit the choice of optimizer (switch to something fancier, like FusedAdam/LAMB?)
        # TODO: Using a momentum-free optimizer (SGD) may reduce memory usage (but degrade convergence?) - to test
        optimizer = torch.optim.Adam(self.parameters(), betas=(0.9, 0.95), lr=self.lr, fused=True)
        lr_scheduler = torch.optim.lr_scheduler.CosineAnnealingLR(optimizer, T_max=100, eta_min=5.0e-6)
        return {
            "optimizer": optimizer,
            "lr_scheduler": {
                "scheduler": lr_scheduler,
                "monitor": "val_wmse",
                "interval": "epoch",
                "frequency": 1,
                "strict": True,
                "name": "gnn_lr_sched",
            },
        }<|MERGE_RESOLUTION|>--- conflicted
+++ resolved
@@ -12,11 +12,7 @@
 from gnn_era5.architecture.msg import GraphMSG
 from gnn_era5.data.era_datamodule import ERA5DataBatch
 from gnn_era5.utils.logger import get_logger
-<<<<<<< HEAD
-from gnn_era5.utils.plots import init_plot_settings, plot_predicted_multilevel_flat_sample
-=======
 from gnn_era5.utils.plots import plot_predicted_multilevel_flat_sample, init_plot_settings, plot_loss
->>>>>>> 8f310d1d
 
 LOGGER = get_logger(__name__)
 
@@ -39,11 +35,8 @@
         act_checkpoints: bool = True,
         log_to_wandb: bool = False,
         log_to_neptune: bool = False,
-<<<<<<< HEAD
         log_persistence: bool = False,
-=======
-        loss_scaling: torch.Tensor = torch.Tensor([1.0]),
->>>>>>> 8f310d1d
+        loss_scaling: Optional[torch.Tensor] = None,
     ) -> None:
         super().__init__()
 
@@ -60,7 +53,12 @@
 
         self.era_latlons = graph_data[("era", "to", "era")].ecoords_rad
         self.era_weights = graph_data[("era", "to", "era")].area_weights
+
+        if loss_scaling is None:
+            loss_scaling = torch.ones(1, dtype=torch.float32)  # unit weights
+
         self.loss = WeightedMSELoss(area_weights=self.era_weights, data_variances=loss_scaling)
+
         self.feature_dim = fc_dim
         self.lr = lr
         self.rollout = rollout
@@ -195,20 +193,14 @@
                 y = batch.X[:, rstep + 1, ...]
                 loss += self.loss(y_hat, y[..., : self.feature_dim])
                 persist_loss += self.loss(x[..., : self.feature_dim], y[..., : self.feature_dim])
-<<<<<<< HEAD
                 if plot_sample and self.global_rank == 0:
-=======
-                if plot_sample:
                     self._plot_loss(y_hat, y[..., : self.feature_dim, rstep])
->>>>>>> 8f310d1d
                     self._plot_sample(batch_idx, rstep, x[..., : self.feature_dim], y[..., : self.feature_dim], y_hat)
                 x[..., : self.feature_dim] = y_hat
             loss *= 1.0 / self.rollout
             persist_loss *= 1.0 / self.rollout
         return loss, persist_loss
 
-<<<<<<< HEAD
-=======
     def _plot_loss(self, y_true: torch.Tensor, y_pred: torch.Tensor, rollout_step: int) -> None:
         loss = self.loss(y_true, y_pred, squash=False).cpu().numpy()
         fig = plot_loss(loss)
@@ -219,7 +211,6 @@
             exp_log_tag=f"loss_sample_rstep{rollout_step:02d}_rank{self.local_rank:01d}",
         )
 
->>>>>>> 8f310d1d
     def _plot_sample(self, batch_idx: int, rollout_step: int, x: torch.Tensor, y_true: torch.Tensor, y_pred: torch.Tensor) -> None:
         sample_idx = 0
         fig = plot_predicted_multilevel_flat_sample(
