--- conflicted
+++ resolved
@@ -139,15 +139,9 @@
     else:
         try:
             act_func = getattr(nn, activation_func)
-<<<<<<< HEAD
-        except:
-            print(f"Activation function {activation_func} not supported")
-            raise
-=======
         except AttributeError as ae:
             LOGGER.error("Activation function %s not supported", activation_func)
             raise RuntimeError from ae
->>>>>>> 7ce852fd
 
     mlp1 = nn.Sequential(
         nn.Linear(in_features, hidden_dim),
@@ -163,20 +157,12 @@
 
 
 class GaussianActivation(nn.Module):
-<<<<<<< HEAD
     def __init__(self, alpha: int = 1.0) -> None:
-=======
-    def __init__(self, alpha: int = 1.0):
->>>>>>> 7ce852fd
         super().__init__()
         self.alpha = alpha
 
     def forward(self, x: torch.Tensor) -> torch.Tensor:
-<<<<<<< HEAD
-        return torch.exp(-0.5 * x ** 2.0 / self.alpha ** 2.0)
-=======
         return torch.exp(-0.5 * x**2.0 / self.alpha**2.0)
->>>>>>> 7ce852fd
 
 
 class MessagePassingNodeEmbedder(nn.Module):
@@ -211,11 +197,7 @@
         return self.node_ext(x)
 
 
-<<<<<<< HEAD
 class MessagePassingMapper(nn.Module):
-=======
-class MessagePassingMapper(nn.Module):  # should we remove self loops to be able to use same graph as Encoder?
->>>>>>> 7ce852fd
     def __init__(
         self, hidden_dim: int, edge_dim: int, hidden_layers: int, activation: str = "SiLU", checkpoints: bool = True
     ) -> None:
@@ -244,11 +226,7 @@
         return x_dst
 
 
-<<<<<<< HEAD
 class MessagePassingProcessor(nn.Module):
-=======
-class MessagePassingProcessor(nn.Module):  # should we remove self loops to be able to use same graph as Encoder?
->>>>>>> 7ce852fd
     def __init__(
         self, hidden_dim: int, edge_dim: int, hidden_layers: int, activation: str = "SiLU", checkpoints: bool = True
     ) -> None:
@@ -316,64 +294,6 @@
         return checkpoint(self.module, *args, use_reentrant=False)
 
 
-<<<<<<< HEAD
-# class EdgePoolEncoder(nn.Module):
-#     def __init__(
-#         self,
-#         in_channels: int,
-#         out_channels: int = 16,
-#         num_layers: int = 2,
-#         hidden_channels: int = 16,
-#         num_heads: int = 2,
-#         dropout: float = 0.0,
-#         activation: Optional[str] = "gelu",
-#         jk_mode: Optional[str] = "last",
-#     ) -> None:
-#         super().__init__()
-
-#         # we need to pool otherwise memory consumption will be large
-#         # OK to use dropout? the EdgePooling paper reports good results with dropout = 0.2
-#         self.pool = tgnn.EdgePooling(in_channels=in_channels, edge_score_method=tgnn.EdgePooling.compute_edge_score_softmax)
-
-#         self.encoder = GATEncoder(
-#             num_layers=num_layers,
-#             in_channels=in_channels,
-#             hidden_channels=hidden_channels,
-#             out_channels=out_channels,
-#             num_heads=num_heads,
-#             dropout=dropout,
-#             activation=activation,
-#             jk_mode=jk_mode,
-#         )
-
-#     def forward(
-#         self,
-#         x: torch.Tensor,
-#         edge_index: torch.Tensor,
-#         edge_attr: torch.Tensor,
-#         batch_size: int,
-#     ) -> torch.Tensor:
-#         del edge_attr  # not used
-
-#         # x is on ERA grid
-#         batch_nodes = torch.cat(
-#             [torch.ones(x.shape[0] // batch_size, dtype=torch.int64, device=x.device) * b for b in range(batch_size)]
-#         )
-
-#         # pool first
-#         x_pool, edge_pool, _, unpool_info = self.pool(x=x, edge_index=edge_index, batch=batch_nodes)
-
-#         # transform
-#         x_trans = self.encoder(x_pool, edge_pool)
-
-#         # unpool
-#         x_res, _, _ = self.pool.unpool(x_trans, unpool_info)
-
-#         return x_res
-
-
-=======
->>>>>>> 7ce852fd
 if __name__ == "__main__":
     bs, nlatlon, nfeat = 8, 1024, 64
     hdim, ofeat = 128, 36
