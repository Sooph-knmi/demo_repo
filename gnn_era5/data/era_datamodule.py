import os

import pytorch_lightning as pl
import torch
import zarr
from torch.utils.data import DataLoader

<<<<<<< HEAD
from gnn_era5.data.era_batch import ERA5DataBatch, era_batch_collator
from gnn_era5.data.era_dataset import ERA5NativeGridDataset, worker_init_func
=======
from gnn_era5.data.era_dataset import ERA5NativeGridDataset, worker_init_func
from gnn_era5.data.era_normalizers import normalize_era_data_wrapper
>>>>>>> ea458dca
from gnn_era5.data.era_readers import read_era_data
from gnn_era5.utils.config import YAMLConfig
from gnn_era5.utils.constants import _DL_PREFETCH_FACTOR
from gnn_era5.utils.logger import get_logger

LOGGER = get_logger(__name__)


class ERA5DataModule(pl.LightningDataModule):
    def __init__(self, config: YAMLConfig) -> None:
        super().__init__()
        self.bs_train = config["model:dataloader:batch-size:training"]
        self.bs_val = config["model:dataloader:batch-size:validation"]

        self.num_workers_train = config["model:dataloader:num-workers:training"]
        self.num_workers_val = config["model:dataloader:num-workers:validation"]
        self.config = config

        # TODO: will this work correctly in multi-node runs?
        self.local_rank = int(os.environ.get("SLURM_PROCID", "0"))

        self.ds_train = self._get_dataset("training")
        self.ds_valid = self._get_dataset("validation")

        ds_tmp = zarr.open(self._get_data_filename("training"), mode="r")
        self.input_metadata = ds_tmp.attrs["climetlab"]
        ds_tmp = None

    def _get_dataset(self, stage: str) -> ERA5NativeGridDataset:
        return ERA5NativeGridDataset(
            fname=self._get_data_filename(stage),
            era_data_reader=read_era_data,
            lead_time=self.config["model:lead-time"],
            rollout=self.config["model:rollout"],
            rank=self.local_rank,
            world_size=self.config["model:num-gpus"] * self.config["model:num-nodes"],
        )

    def _get_data_filename(self, stage: str) -> str:
        # field_type == [pl | sfc], stage == [training | validation]
        return os.path.join(
            self.config[f"input:{stage}:basedir"].format(resolution=self.config["input:resolution"]),
            self.config[f"input:{stage}:filename"].format(resolution=self.config["input:resolution"]),
        )

    def _get_dataloader(self, ds: ERA5NativeGridDataset, num_workers: int, batch_size: int) -> DataLoader:
        return DataLoader(
            ds,
            batch_size=batch_size,
            # number of worker processes
            num_workers=num_workers,
            # use of pinned memory can speed up CPU-to-GPU data transfers
            # see https://pytorch.org/docs/stable/notes/cuda.html#cuda-memory-pinning
            pin_memory=True,
            # worker initializer
            worker_init_fn=worker_init_func,
            # prefetch batches (default prefetch_factor == 2)
            prefetch_factor=_DL_PREFETCH_FACTOR,
            persistent_workers=True,
        )

    def train_dataloader(self) -> DataLoader:
        return self._get_dataloader(self.ds_train, self.num_workers_train, self.bs_train)

    def val_dataloader(self) -> DataLoader:
        return self._get_dataloader(self.ds_valid, self.num_workers_val, self.bs_val)


<<<<<<< HEAD
# class ERA5TestDataModule(pl.LightningDataModule):
#     def __init__(self, config: YAMLConfig) -> None:
#         super().__init__()
#         self.bs_test = config["model:dataloader:batch-size:test"]
#         self.num_workers_test = config["model:dataloader:num-workers:test"]
#         self.config = config

#         # TODO: will this work correctly in multi-node runs?
#         self.local_rank = int(os.environ.get("SLURM_PROCID", "0"))

#         # load data used to transform input
#         self._stats_2d: np.ndarray = np.load(config["input:transformations:sfc"].format(resolution=config["input:resolution"]))
#         self._mu_3d: np.ndarray = np.load(config["input:transformations:pl:mu"].format(resolution=config["input:resolution"]))
#         self._sd_3d: np.ndarray = np.load(config["input:transformations:pl:sd"].format(resolution=config["input:resolution"]))

#         self.ds_test = self._get_dataset("test")
#         self.ds_predict = self._get_dataset("predict")

#     def _get_dataset(self, stage: str) -> ERA5NativeGridDataset:
#         return ERA5NativeGridDataset(
#             fname_2d=self._get_data_filename("sfc", stage),
#             fname_3d=self._get_data_filename("pl", stage),
#             era_2d_data_reader=read_2d_era_data,
#             era_3d_data_reader=read_3d_era_data,
#             era_2d_data_normalizer=normalize_2d_era_data_wrapper(_NORMALIZERS_2D, self._stats_2d),
#             era_3d_data_normalizer=normalize_3d_era_data_wrapper(self._mu_3d, self._sd_3d),
#             lead_time=self.config["model:lead-time"],
#             rollout=self.config["model:rollout"],
#             rank=self.local_rank,
#             world_size=self.config["model:num-gpus"] * self.config["model:num-nodes"],
#         )

#     def _get_data_filename(self, field_type: str, stage: str) -> str:
#         # field_type == [pl | sfc], stage == [training | validation | test]
#         return os.path.join(
#             self.config[f"input:{field_type}:{stage}:basedir"].format(resolution=self.config["input:resolution"]),
#             self.config[f"input:{field_type}:{stage}:filename"].format(resolution=self.config["input:resolution"]),
#         )

#     def _get_dataloader(self, ds: ERA5NativeGridDataset, num_workers: int, batch_size: int) -> DataLoader:
#         return DataLoader(
#             ds,
#             batch_size=batch_size,
#             # number of worker processes
#             num_workers=num_workers,
#             # use of pinned memory can speed up CPU-to-GPU data transfers
#             # see https://pytorch.org/docs/stable/notes/cuda.html#cuda-memory-pinning
#             pin_memory=True,
#             # custom collator (see above)
#             collate_fn=era_batch_collator,
#             # worker initializer
#             worker_init_fn=worker_init_func,
#             # prefetch batches (default prefetch_factor == 2)
#             prefetch_factor=_DL_PREFETCH_FACTOR,
#             persistent_workers=True,
#         )

#     def train_dataloader(self) -> DataLoader:
#         raise NotImplementedError("The ERA5TestDataModule should be used for inference (test-mode) only!")

#     def val_dataloader(self) -> DataLoader:
#         raise NotImplementedError("The ERA5TestDataModule should be used for inference (test-mode) only!")

#     def test_dataloader(self) -> DataLoader:
#         return self._get_dataloader(self.ds_test, self.num_workers_test, self.bs_test)

#     def predict_dataloader(self) -> DataLoader:
#         return self._get_dataloader(self.ds_predict, self.num_workers_test, self.bs_test)

#     def transfer_batch_to_device(self, batch: ERA5DataBatch, device: torch.device, dataloader_idx: int = 0) -> ERA5DataBatch:
#         del dataloader_idx  # not used
#         batch.X = batch.X.to(device)
#         batch.idx = batch.idx.to(device)
#         return batch
=======
class ERA5TestDataModule(pl.LightningDataModule):
    def __init__(self, config: YAMLConfig) -> None:
        super().__init__()
        self.bs_test = config["model:dataloader:batch-size:test"]
        self.num_workers_test = config["model:dataloader:num-workers:test"]
        self.config = config

        # TODO: will this work correctly in multi-node runs?
        self.local_rank = int(os.environ.get("SLURM_PROCID", "0"))

        # load data used to transform input
        zar = zarr.open(
            os.path.join(
                self.config[f"input:training:basedir"].format(resolution=self.config["input:resolution"]),
                self.config[f"input:training:filename"].format(resolution=self.config["input:resolution"]),
            ),
            mode="r",
        )
        self._mu: np.ndarray = np.array(zar.attrs["climetlab"]["statistics_by_index"]["mean"], dtype="float32")[
            np.newaxis, :, np.newaxis
        ]
        self._sd: np.ndarray = np.array(zar.attrs["climetlab"]["statistics_by_index"]["stdev"], dtype="float32")[
            np.newaxis, :, np.newaxis
        ]
        zar = None

        self.ds_test = self._get_dataset("test")
        self.ds_predict = self._get_dataset("predict")

    def _get_dataset(self, stage: str) -> ERA5NativeGridDataset:
        return ERA5NativeGridDataset(
            fname=self._get_data_filename(stage),
            era_data_reader=read_era_data,
            era_data_normalizer=normalize_era_data_wrapper(self._mu, self._sd),
            lead_time=self.config["model:lead-time"],
            rollout=self.config["model:rollout"],
            rank=self.local_rank,
            world_size=self.config["model:num-gpus"] * self.config["model:num-nodes"],
            shuffle=False,
        )

    def _get_data_filename(self, stage: str) -> str:
        # field_type == [pl | sfc], stage == [training | validation | test]
        return os.path.join(
            self.config[f"input:{stage}:basedir"].format(resolution=self.config["input:resolution"]),
            self.config[f"input:{stage}:filename"].format(resolution=self.config["input:resolution"]),
        )

    def _get_dataloader(self, ds: ERA5NativeGridDataset, num_workers: int, batch_size: int) -> DataLoader:
        return DataLoader(
            ds,
            batch_size=batch_size,
            # number of worker processes
            num_workers=num_workers,
            # use of pinned memory can speed up CPU-to-GPU data transfers
            # see https://pytorch.org/docs/stable/notes/cuda.html#cuda-memory-pinning
            pin_memory=True,
            # worker initializer
            worker_init_fn=worker_init_func,
            # prefetch batches (default prefetch_factor == 2)
            prefetch_factor=_DL_PREFETCH_FACTOR,
            persistent_workers=True,
        )

    def train_dataloader(self) -> DataLoader:
        raise NotImplementedError("The ERA5TestDataModule should be used for inference (test-mode) only!")

    def val_dataloader(self) -> DataLoader:
        raise NotImplementedError("The ERA5TestDataModule should be used for inference (test-mode) only!")

    def test_dataloader(self) -> DataLoader:
        return self._get_dataloader(self.ds_test, self.num_workers_test, self.bs_test)

    def predict_dataloader(self) -> DataLoader:
        return self._get_dataloader(self.ds_predict, self.num_workers_test, self.bs_test)
>>>>>>> ea458dca
<|MERGE_RESOLUTION|>--- conflicted
+++ resolved
@@ -1,17 +1,10 @@
 import os
 
 import pytorch_lightning as pl
-import torch
 import zarr
 from torch.utils.data import DataLoader
 
-<<<<<<< HEAD
-from gnn_era5.data.era_batch import ERA5DataBatch, era_batch_collator
 from gnn_era5.data.era_dataset import ERA5NativeGridDataset, worker_init_func
-=======
-from gnn_era5.data.era_dataset import ERA5NativeGridDataset, worker_init_func
-from gnn_era5.data.era_normalizers import normalize_era_data_wrapper
->>>>>>> ea458dca
 from gnn_era5.data.era_readers import read_era_data
 from gnn_era5.utils.config import YAMLConfig
 from gnn_era5.utils.constants import _DL_PREFETCH_FACTOR
@@ -80,82 +73,6 @@
         return self._get_dataloader(self.ds_valid, self.num_workers_val, self.bs_val)
 
 
-<<<<<<< HEAD
-# class ERA5TestDataModule(pl.LightningDataModule):
-#     def __init__(self, config: YAMLConfig) -> None:
-#         super().__init__()
-#         self.bs_test = config["model:dataloader:batch-size:test"]
-#         self.num_workers_test = config["model:dataloader:num-workers:test"]
-#         self.config = config
-
-#         # TODO: will this work correctly in multi-node runs?
-#         self.local_rank = int(os.environ.get("SLURM_PROCID", "0"))
-
-#         # load data used to transform input
-#         self._stats_2d: np.ndarray = np.load(config["input:transformations:sfc"].format(resolution=config["input:resolution"]))
-#         self._mu_3d: np.ndarray = np.load(config["input:transformations:pl:mu"].format(resolution=config["input:resolution"]))
-#         self._sd_3d: np.ndarray = np.load(config["input:transformations:pl:sd"].format(resolution=config["input:resolution"]))
-
-#         self.ds_test = self._get_dataset("test")
-#         self.ds_predict = self._get_dataset("predict")
-
-#     def _get_dataset(self, stage: str) -> ERA5NativeGridDataset:
-#         return ERA5NativeGridDataset(
-#             fname_2d=self._get_data_filename("sfc", stage),
-#             fname_3d=self._get_data_filename("pl", stage),
-#             era_2d_data_reader=read_2d_era_data,
-#             era_3d_data_reader=read_3d_era_data,
-#             era_2d_data_normalizer=normalize_2d_era_data_wrapper(_NORMALIZERS_2D, self._stats_2d),
-#             era_3d_data_normalizer=normalize_3d_era_data_wrapper(self._mu_3d, self._sd_3d),
-#             lead_time=self.config["model:lead-time"],
-#             rollout=self.config["model:rollout"],
-#             rank=self.local_rank,
-#             world_size=self.config["model:num-gpus"] * self.config["model:num-nodes"],
-#         )
-
-#     def _get_data_filename(self, field_type: str, stage: str) -> str:
-#         # field_type == [pl | sfc], stage == [training | validation | test]
-#         return os.path.join(
-#             self.config[f"input:{field_type}:{stage}:basedir"].format(resolution=self.config["input:resolution"]),
-#             self.config[f"input:{field_type}:{stage}:filename"].format(resolution=self.config["input:resolution"]),
-#         )
-
-#     def _get_dataloader(self, ds: ERA5NativeGridDataset, num_workers: int, batch_size: int) -> DataLoader:
-#         return DataLoader(
-#             ds,
-#             batch_size=batch_size,
-#             # number of worker processes
-#             num_workers=num_workers,
-#             # use of pinned memory can speed up CPU-to-GPU data transfers
-#             # see https://pytorch.org/docs/stable/notes/cuda.html#cuda-memory-pinning
-#             pin_memory=True,
-#             # custom collator (see above)
-#             collate_fn=era_batch_collator,
-#             # worker initializer
-#             worker_init_fn=worker_init_func,
-#             # prefetch batches (default prefetch_factor == 2)
-#             prefetch_factor=_DL_PREFETCH_FACTOR,
-#             persistent_workers=True,
-#         )
-
-#     def train_dataloader(self) -> DataLoader:
-#         raise NotImplementedError("The ERA5TestDataModule should be used for inference (test-mode) only!")
-
-#     def val_dataloader(self) -> DataLoader:
-#         raise NotImplementedError("The ERA5TestDataModule should be used for inference (test-mode) only!")
-
-#     def test_dataloader(self) -> DataLoader:
-#         return self._get_dataloader(self.ds_test, self.num_workers_test, self.bs_test)
-
-#     def predict_dataloader(self) -> DataLoader:
-#         return self._get_dataloader(self.ds_predict, self.num_workers_test, self.bs_test)
-
-#     def transfer_batch_to_device(self, batch: ERA5DataBatch, device: torch.device, dataloader_idx: int = 0) -> ERA5DataBatch:
-#         del dataloader_idx  # not used
-#         batch.X = batch.X.to(device)
-#         batch.idx = batch.idx.to(device)
-#         return batch
-=======
 class ERA5TestDataModule(pl.LightningDataModule):
     def __init__(self, config: YAMLConfig) -> None:
         super().__init__()
@@ -167,20 +84,9 @@
         self.local_rank = int(os.environ.get("SLURM_PROCID", "0"))
 
         # load data used to transform input
-        zar = zarr.open(
-            os.path.join(
-                self.config[f"input:training:basedir"].format(resolution=self.config["input:resolution"]),
-                self.config[f"input:training:filename"].format(resolution=self.config["input:resolution"]),
-            ),
-            mode="r",
-        )
-        self._mu: np.ndarray = np.array(zar.attrs["climetlab"]["statistics_by_index"]["mean"], dtype="float32")[
-            np.newaxis, :, np.newaxis
-        ]
-        self._sd: np.ndarray = np.array(zar.attrs["climetlab"]["statistics_by_index"]["stdev"], dtype="float32")[
-            np.newaxis, :, np.newaxis
-        ]
-        zar = None
+        ds_tmp = zarr.open(self._get_data_filename("training"), mode="r")
+        self.input_metadata = ds_tmp.attrs["climetlab"]
+        ds_tmp = None
 
         self.ds_test = self._get_dataset("test")
         self.ds_predict = self._get_dataset("predict")
@@ -189,7 +95,6 @@
         return ERA5NativeGridDataset(
             fname=self._get_data_filename(stage),
             era_data_reader=read_era_data,
-            era_data_normalizer=normalize_era_data_wrapper(self._mu, self._sd),
             lead_time=self.config["model:lead-time"],
             rollout=self.config["model:rollout"],
             rank=self.local_rank,
@@ -230,5 +135,4 @@
         return self._get_dataloader(self.ds_test, self.num_workers_test, self.bs_test)
 
     def predict_dataloader(self) -> DataLoader:
-        return self._get_dataloader(self.ds_predict, self.num_workers_test, self.bs_test)
->>>>>>> ea458dca
+        return self._get_dataloader(self.ds_predict, self.num_workers_test, self.bs_test)