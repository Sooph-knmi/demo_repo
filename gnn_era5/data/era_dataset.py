--- conflicted
+++ resolved
@@ -144,11 +144,10 @@
     )
 
 
-<<<<<<< HEAD
 if __name__ == "__main__":
     from torch.utils.data import DataLoader
 
-    from gnn_era5.data.era_datamodule import era_batch_collator, read_era_data
+    from gnn_era5.data.era_datamodule import read_era_data
     from gnn_era5.utils.config import YAMLConfig
 
     _ROLLOUT = 2
@@ -174,77 +173,16 @@
         era5_ds,
         batch_size=8,
         num_workers=8,
-        collate_fn=era_batch_collator,
-        # worker initializer
         worker_init_fn=worker_init_func,
-        # prefetch batches (default prefetch_factor == 2)
         prefetch_factor=_DL_PREFETCH_FACTOR,
         persistent_workers=True,
     )
 
     # simple dataloader speed test
     for idx_batch, batch in enumerate(era5_dl):
-        LOGGER.info("Batch index: %d - X.shape: %s idx: %s", idx_batch, batch.X.shape, batch.idx)
-        assert len(batch) == (_ROLLOUT + 1)
-        for r in range(len(batch)):
-            LOGGER.debug("Rollout step %d: batch.X.shape = %s", r, batch.X[:, r, ...].shape)
-        if idx_batch > 16:
-            break
-=======
-# if __name__ == "__main__":
-#     from torch.utils.data import DataLoader
-
-#     from gnn_era5.data.era_datamodule import era_batch_collator, read_2d_era_data, read_3d_era_data
-#     from gnn_era5.utils.config import YAMLConfig
-
-#     _ROLLOUT = 2
-#     config = YAMLConfig("/perm/pamc/software/gnn-era5/gnn_era5/config/atos96.yaml")
-
-#     def get_data_filename(type_: str, cfg_: YAMLConfig) -> str:
-#         # type == [pl | sfc]
-#         return os.path.join(
-#             cfg_[f"input:{type_}:validation:basedir"].format(resolution=cfg_["input:resolution"]),
-#             cfg_[f"input:{type_}:validation:filename"].format(resolution=cfg_["input:resolution"]),
-#         )
-
-#     # dummy normalizers
-#     def normalize_era_data(data: np.ndarray) -> np.ndarray:
-#         return data
-
-#     # def normalize_3d_era_data(data: np.ndarray) -> np.ndarray:
-#     #    return data
-
-#     era5_ds = ERA5NativeGridDataset(
-#         fname=get_data_filename("sfc", config),
-#         # fname_3d=get_data_filename("pl", config),
-#         era_data_reader=read_era_data,
-#         # era_3d_data_reader=read_3d_era_data,
-#         era_data_normalizer=normalize_era_data,
-#         # era_3d_data_normalizer=normalize_3d_era_data,
-#         lead_time=config["model:lead-time"],
-#         rollout=_ROLLOUT,
-#         rank=int(os.environ.get("LOCAL_RANK", "0")),
-#         world_size=config["model:num-gpus"] * config["model:num-nodes"],
-#     )
-
-#     era5_dl = DataLoader(
-#         era5_ds,
-#         batch_size=8,
-#         num_workers=8,
-#         collate_fn=era_batch_collator,
-#         # worker initializer
-#         worker_init_fn=worker_init_func,
-#         # prefetch batches (default prefetch_factor == 2)
-#         prefetch_factor=_DL_PREFETCH_FACTOR,
-#         persistent_workers=True,
-#     )
-
-#     # simple dataloader speed test
-#     for idx_batch, batch in enumerate(era5_dl):
-#         LOGGER.info("Batch index: %d - X.shape: %s idx: %s", idx_batch, batch.X.shape, batch.idx)
-#         assert len(batch) == (_ROLLOUT + 1)
-#         for r in range(len(batch)):
-#             LOGGER.debug("Rollout step %d: batch.X.shape = %s", r, batch.X[:, r, ...].shape)
-#         if idx_batch > 16:
-#             break
->>>>>>> ea458dca
+        LOGGER.info("Batch index: %d - shape: %s", idx_batch, batch.shape)
+        assert batch.shape[1] == (_ROLLOUT + 1)
+        for r in range(batch.shape[1]):
+            LOGGER.debug("Rollout step %d: batch.shape = %s", r, batch[:, r, ...].shape)
+        if idx_batch > 4:
+            break