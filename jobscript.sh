#!/bin/bash

#SBATCH --qos=ng
#SBATCH --nodes=2
#SBATCH --ntasks-per-node=4
<<<<<<< HEAD
#SBATCH --gpus=8
=======
#SBATCH --gpus-per-node=4
>>>>>>> 68874096
#SBATCH --cpus-per-task=32
#SBATCH --mem=256G
#SBATCH --time=48:00:00
#SBATCH --account=ecaifs
#SBATCH --output=ens-kcrps.%j

# debugging flags (optional)
export NCCL_DEBUG=INFO
export PYTHONFAULTHANDLER=1
export HYDRA_FULL_ERROR=1

# on your cluster you might need these:
# set the network interface
# export NCCL_SOCKET_IFNAME=ib0,lo

# Name and notes optional
export WANDB_NAME="ens-kcrps"
export WANDB_NOTES="KCRPS optimized ensemble forecasting"

# generic settings
CONDA_ENV=gnn-pyg-2.3
GITDIR=/home/syma/GNN/gnn-era5.git
WORKDIR=$GITDIR

cd $WORKDIR
module load conda
conda activate $CONDA_ENV
<<<<<<< HEAD
srun aifs-ens-train
=======
srun aifs-train hardware=atos_slurm
>>>>>>> 68874096
<|MERGE_RESOLUTION|>--- conflicted
+++ resolved
@@ -3,11 +3,7 @@
 #SBATCH --qos=ng
 #SBATCH --nodes=2
 #SBATCH --ntasks-per-node=4
-<<<<<<< HEAD
-#SBATCH --gpus=8
-=======
 #SBATCH --gpus-per-node=4
->>>>>>> 68874096
 #SBATCH --cpus-per-task=32
 #SBATCH --mem=256G
 #SBATCH --time=48:00:00
@@ -35,8 +31,4 @@
 cd $WORKDIR
 module load conda
 conda activate $CONDA_ENV
-<<<<<<< HEAD
-srun aifs-ens-train
-=======
-srun aifs-train hardware=atos_slurm
->>>>>>> 68874096
+srun aifs-ens-train hardware=atos_slurm