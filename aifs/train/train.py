--- conflicted
+++ resolved
@@ -33,9 +33,6 @@
 
         # Default to not warm-starting from a checkpoint
         self.start_from_checkpoint = bool(self.config.training.run_id) or bool(self.config.training.fork_run_id)
-
-        #!!! HACK
-        self.run_id = "slfuwr124zf"
         self.config.training.run_id = self.run_id
 
         # Update paths to contain the run ID
@@ -60,27 +57,18 @@
         """Provide the model instance."""
         return GraphForecaster(metadata=self.datamodule.input_metadata, config=self.config)
 
-    # @cached_property
-    # def run_id(self) -> str:
-    #     """Unique identifier for the current run."""
+    @cached_property
+    def run_id(self) -> str:
+        """Unique identifier for the current run."""
 
-    #     if self.config.training.run_id and not self.config.training.fork_run_id:
-    #         # Return the provided run ID
-    #         return self.config.training.run_id
+        if self.config.training.run_id and not self.config.training.fork_run_id:
+            # Return the provided run ID
+            return self.config.training.run_id
 
-<<<<<<< HEAD
-    #     if self.config.diagnostics.logging.wandb.enabled:
-    #         # Return the WandB run ID
-    #         return self.wandb_logger.experiment.id
-
-    #     # Generate a random UUID
-    #     import uuid
-=======
         # Generate a random UUID
         import uuid
->>>>>>> 5b1393d7
 
-    #     return str(uuid.uuid4())
+        return str(uuid.uuid4())
 
     @cached_property
     def wandb_logger(self) -> pl.loggers.WandbLogger:
