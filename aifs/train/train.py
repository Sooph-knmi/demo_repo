from datetime import datetime
from functools import cached_property
from pathlib import Path
from typing import Any
from typing import List
from typing import Optional

import hydra
import pytorch_lightning as pl
import torch
from ecml_tools.provenance import gather_provenance_info
from omegaconf import DictConfig
from omegaconf import OmegaConf
from pytorch_lightning.profilers import PyTorchProfiler

from aifs.data.datamodule import ECMLDataModule
from aifs.diagnostics.callbacks import get_callbacks
from aifs.diagnostics.logging import get_tensorboard_logger
from aifs.diagnostics.logging import get_wandb_logger
from aifs.distributed.strategy import DDPGroupStrategy
from aifs.train.forecaster import GraphForecaster
from aifs.utils.jsonify import map_config_to_primitives
from aifs.utils.logger import get_code_logger

LOGGER = get_code_logger(__name__)


class AIFSTrainer:
    """Utility class for training the model."""

    def __init__(self, config: DictConfig):
<<<<<<< HEAD
        # Sets the internal precision of float32 matrix multiplications.
=======
        # Allow for lower internal precision of float32 matrix multiplications.
        # This can increase performance (and TensorCore usage, where available).
>>>>>>> c9a054f8
        torch.set_float32_matmul_precision("high")
        # Resolve the config to avoid shenanigans with lazy loading
        OmegaConf.resolve(config)
        self.config = config

        # Default to not warm-starting from a checkpoint
        self.start_from_checkpoint = bool(self.config.training.run_id) or bool(self.config.training.fork_run_id)
        self.config.training.run_id = self.run_id

        # Update paths to contain the run ID
        self.update_paths()

        self.log_information()

    @cached_property
    def datamodule(self) -> ECMLDataModule:
        """DataModule instance and DataSets."""
        datamodule = ECMLDataModule(self.config)
        self.config.data.num_features = len(datamodule.ds_train.data.variables)
        return datamodule

    @cached_property
    def data_indices(self) -> dict:
        """Returns a dictionary of data indices.

        This is used to slice the data.
        """
        return self.datamodule.data_indices

    @cached_property
    def initial_seed(self) -> int:
        """Initial seed for the RNG."""
        initial_seed = pl.seed_everything(self.config.training.initial_seed, workers=True)
        LOGGER.debug("Running with initial seed: %d", initial_seed)
        return initial_seed

    @cached_property
    def model(self) -> GraphForecaster:
        """Provide the model instance."""
        return GraphForecaster(
            statistics=self.datamodule.statistics,
            data_indices=self.data_indices,
            metadata=self.metadata,
            config=self.config,
        )

    @cached_property
    def run_id(self) -> str:
        """Unique identifier for the current run."""

        if self.config.training.run_id and not self.config.training.fork_run_id:
            # Return the provided run ID
            return self.config.training.run_id

        # Generate a random UUID
        import uuid

        return str(uuid.uuid4())

    @cached_property
    def wandb_logger(self) -> pl.loggers.WandbLogger:
        """WandB logger."""
        return get_wandb_logger(self.config, self.model)

    @cached_property
    def tensorboard_logger(self) -> pl.loggers.TensorBoardLogger:
        """TensorBoard logger."""
        return get_tensorboard_logger(self.config)

    @cached_property
    def last_checkpoint(self) -> Optional[str]:
        """Path to the last checkpoint."""
        if not self.start_from_checkpoint:
            return None

        checkpoint = Path(
            self.config.hardware.paths.checkpoints.parent,
            self.config.training.fork_run_id or self.run_id,
            self.config.hardware.files.warm_start or "last.ckpt",
        )

        # Check if the last checkpoint exists
        if Path(checkpoint).exists():
            LOGGER.info("Resuming training from last checkpoint: %s", checkpoint)
            return checkpoint
        LOGGER.warning("Could not find last checkpoint: %s", checkpoint)

    @cached_property
    def callbacks(self) -> List[pl.callbacks.Callback]:
        return get_callbacks(self.config)

    @cached_property
    def metadata(self) -> dict:
        """Metadata and provenance information."""
        return map_config_to_primitives(
            {
                "version": "1.0",
                "config": self.config,
                "seed": self.initial_seed,
                "run_id": self.run_id,
                "dataset": self.datamodule.metadata,
                "data_indices": self.datamodule.data_indices,
                "provenance_training": gather_provenance_info(),
                "timestamp": datetime.utcnow(),
            }
        )

    @cached_property
    def profiler(self) -> Optional[PyTorchProfiler]:
        """Returns a pytorch profiler object, if profiling is enabled, otherwise
        None."""
        if self.config.diagnostics.profiler:
            assert (
                self.config.diagnostics.log.tensorboard.enabled
            ), "Tensorboard logging must be enabled when profiling! Check your job config."
            return PyTorchProfiler(
                dirpath=self.config.hardware.paths.logs.tensorboard,
                filename="aifs-profiler",
                export_to_chrome=False,
                # profiler-specific keywords
                activities=[
                    # torch.profiler.ProfilerActivity.CPU,  # this is memory-hungry
                    torch.profiler.ProfilerActivity.CUDA
                ],
                schedule=torch.profiler.schedule(wait=1, warmup=1, active=3, repeat=2),
                on_trace_ready=torch.profiler.tensorboard_trace_handler(dir_name=self.config.hardware.paths.logs.tensorboard),
                profile_memory=True,
                record_shapes=True,
                with_stack=True,
            )
        return None

    @cached_property
    def loggers(self) -> List:
        loggers = []
        if self.config.diagnostics.log.wandb.enabled:
            loggers.append(self.wandb_logger)
        if self.config.diagnostics.log.tensorboard.enabled:
            loggers.append(self.tensorboard_logger)
        return loggers

    @cached_property
    def accelerator(self) -> str:
        return "gpu" if self.config.hardware.num_gpus_per_node > 0 else "cpu"

    def log_information(self) -> None:
        # Log number of variables (features)
        num_fc_features = len(self.datamodule.ds_train.data.variables) - len(self.config.data.forcing)
        LOGGER.debug("Total number of prognostic variables: %d", num_fc_features)
        LOGGER.debug("Total number of auxiliary variables: %d", len(self.config.data.forcing))

        # Log learning rate multiplier when running single-node, multi-GPU and/or multi-node
        total_number_of_model_instances = (
            self.config.hardware.num_nodes * self.config.hardware.num_gpus_per_node / self.config.hardware.num_gpus_per_model
        )
        LOGGER.debug(
            "Total GPU count / model group size: %d - NB: the learning rate will be scaled by this factor!",
            total_number_of_model_instances,
        )
        LOGGER.debug("Effective learning rate: %.3e", total_number_of_model_instances * self.config.training.lr.rate)
        LOGGER.debug("Rollout window length: %d", self.config.training.rollout.start)

    def update_paths(self) -> None:
        """Update the paths in the configuration."""
        self.config.hardware.paths.checkpoints = Path(self.config.hardware.paths.checkpoints, self.run_id)
        self.config.hardware.paths.plots = Path(self.config.hardware.paths.plots, self.run_id)

    @cached_property
    def strategy(self) -> Any:
        return DDPGroupStrategy(
            self.config.hardware.num_gpus_per_model,
            self.config.hardware.num_gpus_per_ensemble,
            static_graph=self.config.training.accum_grad_batches > 1,
        )

    def train(self) -> None:
        """Training entry point."""

        trainer = pl.Trainer(
            accelerator=self.accelerator,
            callbacks=self.callbacks,
            deterministic=self.config.training.deterministic,
            detect_anomaly=self.config.diagnostics.debug.anomaly_detection,
<<<<<<< HEAD
            strategy=self.strategy,
=======
            strategy=DDPGroupStrategy(
                self.config.hardware.num_gpus_per_model, static_graph=False if self.config.training.accum_grad_batches > 1 else True
            ),
>>>>>>> c9a054f8
            devices=self.config.hardware.num_gpus_per_node,
            num_nodes=self.config.hardware.num_nodes,
            precision=self.config.training.precision,
            max_epochs=self.config.training.max_epochs,
            logger=self.loggers,
            log_every_n_steps=self.config.diagnostics.log.interval,
            # run a fixed no of batches per epoch (helpful when debugging)
            limit_train_batches=self.config.dataloader.limit_batches.training,
            limit_val_batches=self.config.dataloader.limit_batches.validation,
            num_sanity_val_steps=4,
            accumulate_grad_batches=self.config.training.accum_grad_batches,
            gradient_clip_val=self.config.training.gradient_clip.val,
            gradient_clip_algorithm=self.config.training.gradient_clip.algorithm,
            # we have our own DDP-compliant sampler logic baked into the dataset
            use_distributed_sampler=False,
            profiler=self.profiler,
        )

        trainer.fit(self.model, datamodule=self.datamodule, ckpt_path=self.last_checkpoint)

        LOGGER.debug("---- DONE. ----")


@hydra.main(version_base=None, config_path="../config", config_name="config")
def main(config: DictConfig):
    AIFSTrainer(config).train()<|MERGE_RESOLUTION|>--- conflicted
+++ resolved
@@ -29,12 +29,8 @@
     """Utility class for training the model."""
 
     def __init__(self, config: DictConfig):
-<<<<<<< HEAD
-        # Sets the internal precision of float32 matrix multiplications.
-=======
         # Allow for lower internal precision of float32 matrix multiplications.
         # This can increase performance (and TensorCore usage, where available).
->>>>>>> c9a054f8
         torch.set_float32_matmul_precision("high")
         # Resolve the config to avoid shenanigans with lazy loading
         OmegaConf.resolve(config)
@@ -218,13 +214,9 @@
             callbacks=self.callbacks,
             deterministic=self.config.training.deterministic,
             detect_anomaly=self.config.diagnostics.debug.anomaly_detection,
-<<<<<<< HEAD
-            strategy=self.strategy,
-=======
             strategy=DDPGroupStrategy(
                 self.config.hardware.num_gpus_per_model, static_graph=False if self.config.training.accum_grad_batches > 1 else True
             ),
->>>>>>> c9a054f8
             devices=self.config.hardware.num_gpus_per_node,
             num_nodes=self.config.hardware.num_nodes,
             precision=self.config.training.precision,
