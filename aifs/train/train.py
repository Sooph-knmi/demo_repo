import os
from typing import Optional

import hydra
<<<<<<< HEAD
from omegaconf import DictConfig
import pytorch_lightning as pl
=======
import pytorch_lightning as pl
import torch
from omegaconf import DictConfig
>>>>>>> 68874096
from pytorch_lightning.profilers import AdvancedProfiler
import torch

from aifs.data.era_datamodule import ERA5DataModule
from aifs.diagnostics.logger import get_logger
from aifs.train.trainer import GraphForecaster
<<<<<<< HEAD
from aifs.train.utils import setup_wandb_logger, setup_callbacks
from aifs.utils.logger import get_logger
=======
from aifs.train.utils import setup_callbacks
from aifs.train.utils import setup_wandb_logger
>>>>>>> 68874096

LOGGER = get_logger(__name__)


def train(config: DictConfig) -> None:
    """Training entry point.

    Parameters
    ----------
    config : DictConfig
        Job configuration
    """
    torch.set_float32_matmul_precision("high")

    if config.training.initial_seed is not None:
        initial_seed = config.training.initial_seed
        pl.seed_everything(initial_seed, workers=True)
        LOGGER.debug("Running with initial seed: %d", initial_seed)

    # create data module (data loaders and data sets)
    dmod = ERA5DataModule(config)

    # number of variables (features)
    num_features = config.data.num_features
    num_aux_features = config.data.num_aux_features
    num_fc_features = num_features - num_aux_features

    LOGGER.debug("Total number of prognostic variables: %d", num_fc_features)
    LOGGER.debug("Total number of auxiliary variables: %d", num_aux_features)

    # learning rate multiplier when running single-node, multi-GPU and/or multi-node
    total_gpu_count = config.hardware.num_nodes * config.hardware.num_gpus_per_node
    LOGGER.debug("Total GPU count: %d - NB: the learning rate will be scaled by this factor!", total_gpu_count)
    LOGGER.debug("Effective learning rate: %.3e", total_gpu_count * config.training.lr.rate)
    LOGGER.debug("Rollout window length: %d", config.training.rollout.start)

    model = GraphForecaster(metadata=dmod.input_metadata, config=config)

    if config.training.compile:
        # this doesn't work ATM (April 2), don't bother enabling it ...
        LOGGER.debug("torch.compiling the Lightning model ...")
        model = torch.compile(model, mode="default", backend="inductor", fullgraph=False)

    # warm restart?
    ckpt_path: Optional[str] = None
    if config.hardware.files.warm_start:
        ckpt_path = os.path.join(
            config.hardware.paths.checkpoints,
            config.hardware.files.warm_start,
        )
        LOGGER.debug("Training will resume from %s ...", ckpt_path)

    trainer_callbacks = setup_callbacks(config, config.hardware.paths.run_id)

    if config.diagnostics.profiler:
        profiler = AdvancedProfiler(
            dirpath=config.hardware.paths.logs,
            filename="aifs-profiler",
        )
    else:
        profiler = None

    logger = setup_wandb_logger(config)
    if logger and (config.diagnostics.logging.gradients or config.diagnostics.logging.parameters):
        if config.diagnostics.logging.gradients and config.diagnostics.logging.parameters:
            log_ = "all"
        elif config.diagnostics.logging.gradients:
            log_ = "gradients"
        else:
            log_ = "parameters"
        logger.watch(model, log=log_, log_freq=config.diagnostics.logging.interval, log_graph=False)

    trainer = pl.Trainer(
        accelerator="gpu" if config.hardware.num_gpus_per_node > 0 else "cpu",
        callbacks=trainer_callbacks,
        deterministic=config.training.deterministic,
        detect_anomaly=config.diagnostics.debug.anomaly_detection,
        strategy=config.hardware.strategy,  # we should use ddp with find_unused_parameters = False, static_graph = True
        devices=config.hardware.num_gpus_per_node if config.hardware.num_gpus_per_node > 0 else None,
        num_nodes=config.hardware.num_nodes,
        precision=config.training.precision,
        max_epochs=config.training.max_epochs,
        logger=setup_wandb_logger(config),
        log_every_n_steps=config.diagnostics.logging.interval,
        # run a fixed no of batches per epoch (helpful when debugging)
        limit_train_batches=config.dataloader.limit_batches.training,
        limit_val_batches=config.dataloader.limit_batches.validation,
        num_sanity_val_steps=0,
        accumulate_grad_batches=config.training.accum_grad_batches,
        gradient_clip_val=config.training.gradient_clip.val,
        gradient_clip_algorithm=config.training.gradient_clip.algorithm,
        # we have our own DDP-compliant sampler logic baked into the dataset
        use_distributed_sampler=False,
        profiler=profiler,
    )

    trainer.fit(model, datamodule=dmod, ckpt_path=ckpt_path)
    LOGGER.debug("---- DONE. ----")


@hydra.main(version_base=None, config_path="../config", config_name="config")
def main(config: DictConfig):
    train(config)<|MERGE_RESOLUTION|>--- conflicted
+++ resolved
@@ -2,27 +2,16 @@
 from typing import Optional
 
 import hydra
-<<<<<<< HEAD
-from omegaconf import DictConfig
-import pytorch_lightning as pl
-=======
 import pytorch_lightning as pl
 import torch
 from omegaconf import DictConfig
->>>>>>> 68874096
 from pytorch_lightning.profilers import AdvancedProfiler
-import torch
 
 from aifs.data.era_datamodule import ERA5DataModule
 from aifs.diagnostics.logger import get_logger
 from aifs.train.trainer import GraphForecaster
-<<<<<<< HEAD
-from aifs.train.utils import setup_wandb_logger, setup_callbacks
-from aifs.utils.logger import get_logger
-=======
 from aifs.train.utils import setup_callbacks
 from aifs.train.utils import setup_wandb_logger
->>>>>>> 68874096
 
 LOGGER = get_logger(__name__)
 
