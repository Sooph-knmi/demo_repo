<<<<<<< HEAD
from typing import Dict, Any

import torch
=======
import os
from typing import Any
from typing import Dict

import matplotlib.pyplot as plt
import numpy as np
>>>>>>> 68874096
import pytorch_lightning as pl
import torch
from pytorch_lightning.callbacks import Callback

<<<<<<< HEAD
from aifs.utils.logger import get_logger
from aifs.utils.plots import plot_rank_histograms
=======
import wandb
from aifs.diagnostics.logger import get_logger
from aifs.diagnostics.plots import init_plot_settings
from aifs.diagnostics.plots import plot_graph_features
from aifs.diagnostics.plots import plot_loss
from aifs.diagnostics.plots import plot_predicted_multilevel_flat_sample
>>>>>>> 68874096

LOGGER = get_logger(__name__)


class PlotCallback(Callback):
    """Factory for creating a callback that plots data to Weights and Biases."""

    def __init__(self, config):
        super().__init__()
        self.config = config
        self.save_basedir = os.path.join(config.hardware.paths.plots, config.hardware.paths.run_id)
        self.plot_frequency = config.diagnostics.plot.frequency
        init_plot_settings()

    def _output_figure(self, trainer, fig, tag: str = "gnn", exp_log_tag: str = "val_pred_sample") -> None:
        """Figure output: save to file and/or display in notebook."""
        if self.save_basedir is not None:
            save_path = os.path.join(
                self.save_basedir,
                f"plots/{tag}_epoch{trainer.current_epoch:03d}.png",
            )

            os.makedirs(os.path.dirname(save_path), exist_ok=True)
            fig.savefig(save_path, dpi=100)
            if self.config.diagnostics.logging.wandb:
                trainer.logger.experiment.log({exp_log_tag: wandb.Image(fig)})
        plt.close(fig)  # cleanup


class RolloutEval(Callback):
    """Evaluates the model performance over a (longer) rollout window."""

    def __init__(self, config) -> None:
        """Initialize RolloutEval callback.

        Parameters
        ----------
        config : dict
            Dictionary with configuration settings
        """
        super().__init__()
        LOGGER.debug(
            "Setting up RolloutEval callback with rollout = %d, frequency = %d ...",
            config.diagnostics.eval.rollout,
            config.diagnostics.eval.frequency,
        )
        self.rollout = config.diagnostics.eval.rollout
        self.frequency = config.diagnostics.eval.frequency

    def _eval(
        self,
        pl_module: pl.LightningModule,
        batch: torch.Tensor,
    ) -> None:
        loss = torch.zeros(1, dtype=batch.dtype, device=pl_module.device, requires_grad=False)
        # NB! the batch is already normalized in-place - see pl_model.validation_step()
        metrics = {}

        # start rollout
<<<<<<< HEAD
        x = batch[:, 0 : pl_module.multi_step, ...]  # (bs, multistep, latlon, nvar)
        x = torch.stack([x] * pl_module.ensemble_size, dim=1)  # shape == (bs, nens, multistep, latlon, nvar)

=======
        x = batch[:, 0 : pl_module.multi_step, ...]  # (bs, multi_step, latlon, nvar)
>>>>>>> 68874096
        assert batch.shape[1] >= self.rollout + pl_module.multi_step, "Batch length not sufficient for requested rollout length!"

        with torch.no_grad():
            for rstep in range(self.rollout):
                y_pred = pl_module(x)  # prediction at rollout step rstep, shape = (bs, nens, latlon, nvar)
                y = batch[:, pl_module.multi_step + rstep, ...]  # target, shape = (bs, latlon, nvar)
                # y includes the auxiliary variables, so we must leave those out when computing the loss
                loss += pl_module.calculate_kcrps(y_pred, y[..., : pl_module.fcdim])

                x = pl_module.advance_input(x, y, y_pred)

                for mkey, (low, high) in pl_module.metric_ranges.items():
<<<<<<< HEAD
                    y_denorm = pl_module.normalizer.denormalize(y.clone())
                    y_pred_denorm = pl_module.normalizer.denormalize(x[:, :, -1, ...].clone())
                    metrics[f"{mkey}_{rstep+1}"] = pl_module.metric(y_pred_denorm[..., low:high], y_denorm[..., low:high])
=======
                    y_denorm = pl_module.normalizer.denormalize(y, in_place=False)
                    y_pred_denorm = pl_module.normalizer.denormalize(x[:, -1, ...], in_place=False)
                    metrics[f"{mkey}_{rstep+1}"] = pl_module.metrics(y_pred_denorm[..., low:high], y_denorm[..., low:high])
>>>>>>> 68874096

            # scale loss
            loss *= 1.0 / self.rollout
            self._log(pl_module, loss, metrics, batch.shape[0])

    def _log(self, pl_module: pl.LightningModule, loss: torch.Tensor, metrics: Dict, bs: int) -> None:
        pl_module.log(
            f"val_r{self.rollout}_wmse",
            loss,
            on_epoch=True,
            on_step=True,
            prog_bar=False,
            logger=True,
            batch_size=bs,
            sync_dist=False,
            rank_zero_only=True,
        )
        for mname, mvalue in metrics.items():
            pl_module.log(
                f"val_r{self.rollout}_" + mname,
                mvalue,
                on_epoch=True,
                on_step=False,
                prog_bar=False,
                logger=True,
                batch_size=bs,
                sync_dist=False,
                rank_zero_only=True,
            )

    def on_validation_batch_end(
        self,
        trainer: pl.Trainer,
        pl_module: pl.LightningModule,
        outputs: Any,
        batch: torch.Tensor,
        batch_idx: int,
    ) -> None:
        del trainer, outputs  # not used
        if batch_idx % self.frequency == 3 and pl_module.global_rank == 0:
            self._eval(pl_module, batch)


<<<<<<< HEAD
class RankHistogramPlotCallback(Callback):
    def on_validation_epoch_end(self, trainer: pl.Trainer, pl_module: pl.LightningModule) -> None:
        del trainer  # not used
        assert hasattr(pl_module, "ranks"), "To use this, you must set up a ranks attribute in your pl.LightningModule class!"
        fig = plot_rank_histograms(pl_module.ranks.compute().cpu().numpy())
        pl_module.output_figure(fig, tag="ens_rank_hist", exp_log_tag=f"val_rank_hist_{pl_module.global_rank}")
        pl_module.ranks.reset()
=======
class GraphTrainableFeaturesPlot(PlotCallback):
    """Visualize the trainable features defined at the ERA and H graph nodes, if any.

    TODO: How best to visualize the learned edge embeddings? Offline, perhaps - using code from @Simon's notebook?
    """

    def __init__(self, config):
        super().__init__(config)

    def on_validation_epoch_start(self, trainer: pl.Trainer, pl_module: pl.LightningModule) -> None:
        if pl_module.global_rank == 0:
            gnn = pl_module.gnn
            graph = pl_module.graph_data

            ecoords = np.rad2deg(graph[("era", "to", "era")].ecoords_rad.numpy())
            hcoords = np.rad2deg(graph[("h", "to", "h")].hcoords_rad.numpy())

            if gnn.era_trainable is not None:
                fig = plot_graph_features(ecoords, gnn.era_trainable.cpu())
                self._output_figure(trainer, fig, tag="era_trainable", exp_log_tag="era_trainable")

            if gnn.h_trainable is not None:
                fig = plot_graph_features(hcoords, gnn.h_trainable.cpu())
                self._output_figure(trainer, fig, tag="h_trainable", exp_log_tag="h_trainable")


class PlotLoss(PlotCallback):
    """Plots the unsqueezed loss over rollouts."""

    def __init__(self, config):
        super().__init__(config)

    def _plot(
        # self, y_true: torch.Tensor, y_pred: torch.Tensor, rollout_step: int
        self,
        trainer,
        pl_module,
        outputs,
        batch,
        batch_idx,
    ) -> None:
        for rollout_step in range(pl_module.rollout):
            y_hat = outputs[1][rollout_step]
            y_true = batch[:, pl_module.multi_step + rollout_step, :, : pl_module.fcdim]
            loss = pl_module.loss(y_hat, y_true, squash=False).cpu().numpy()

            fig = plot_loss(loss)
            fig.tight_layout()
            self._output_figure(
                trainer,
                fig,
                tag=f"loss_rstep_rstep{rollout_step:02d}_rank{pl_module.local_rank:01d}",
                exp_log_tag=f"loss_sample_rstep{rollout_step:02d}_rank{pl_module.local_rank:01d}",
            )

    def on_validation_batch_end(self, trainer, pl_module, outputs, batch, batch_idx):
        if batch_idx % self.plot_frequency == 3 and trainer.global_rank == 0:
            self._plot(trainer, pl_module, outputs, batch, batch_idx)


class PlotSample(PlotCallback):
    """Plots a denormalized sample: input, target and prediction."""

    def __init__(self, config):
        super().__init__(config)
        self.sample_idx = self.config.diagnostics.plot.sample_idx

    def _plot(
        # batch_idx: int, rollout_step: int, x: torch.Tensor, y_true: torch.Tensor, y_pred: torch.Tensor,
        self,
        trainer,
        pl_module,
        outputs,
        batch,
        batch_idx,
    ) -> None:
        data = (
            pl_module.normalizer.denormalize(
                batch[self.sample_idx, pl_module.multi_step - 1 : pl_module.multi_step + pl_module.rollout + 1, ...], in_place=False
            )
            .cpu()
            .numpy()
        )

        for rollout_step in range(pl_module.rollout):
            fig = plot_predicted_multilevel_flat_sample(
                self.config.diagnostics.plot.parameters,
                self.config.diagnostics.plot.per_sample,
                np.rad2deg(pl_module.era_latlons.numpy()),
                data[0, ..., : pl_module.fcdim].squeeze(),
                data[rollout_step + 1, ..., : pl_module.fcdim].squeeze(),
                pl_module.normalizer.denormalize(outputs[1][rollout_step][self.sample_idx, ..., : pl_module.fcdim], in_place=False)
                .squeeze()
                .cpu()
                .numpy(),
            )

            fig.tight_layout()
            self._output_figure(
                trainer,
                fig,
                tag=f"gnn_pred_val_sample_rstep{rollout_step:02d}_batch{batch_idx:04d}_rank0",
                exp_log_tag=f"val_pred_sample_rstep{rollout_step:02d}_rank{pl_module.local_rank:01d}",
            )

    def on_validation_batch_end(self, trainer, pl_module, outputs, batch, batch_idx):
        if batch_idx % self.plot_frequency == 3 and trainer.global_rank == 0:
            self._plot(trainer, pl_module, outputs, batch, batch_idx)
>>>>>>> 68874096
<|MERGE_RESOLUTION|>--- conflicted
+++ resolved
@@ -1,30 +1,20 @@
-<<<<<<< HEAD
-from typing import Dict, Any
-
-import torch
-=======
 import os
 from typing import Any
 from typing import Dict
 
 import matplotlib.pyplot as plt
 import numpy as np
->>>>>>> 68874096
 import pytorch_lightning as pl
 import torch
 from pytorch_lightning.callbacks import Callback
 
-<<<<<<< HEAD
-from aifs.utils.logger import get_logger
-from aifs.utils.plots import plot_rank_histograms
-=======
 import wandb
 from aifs.diagnostics.logger import get_logger
 from aifs.diagnostics.plots import init_plot_settings
 from aifs.diagnostics.plots import plot_graph_features
 from aifs.diagnostics.plots import plot_loss
 from aifs.diagnostics.plots import plot_predicted_multilevel_flat_sample
->>>>>>> 68874096
+from aifs.diagnostics.plots import plot_rank_histograms
 
 LOGGER = get_logger(__name__)
 
@@ -84,13 +74,9 @@
         metrics = {}
 
         # start rollout
-<<<<<<< HEAD
         x = batch[:, 0 : pl_module.multi_step, ...]  # (bs, multistep, latlon, nvar)
         x = torch.stack([x] * pl_module.ensemble_size, dim=1)  # shape == (bs, nens, multistep, latlon, nvar)
 
-=======
-        x = batch[:, 0 : pl_module.multi_step, ...]  # (bs, multi_step, latlon, nvar)
->>>>>>> 68874096
         assert batch.shape[1] >= self.rollout + pl_module.multi_step, "Batch length not sufficient for requested rollout length!"
 
         with torch.no_grad():
@@ -103,15 +89,9 @@
                 x = pl_module.advance_input(x, y, y_pred)
 
                 for mkey, (low, high) in pl_module.metric_ranges.items():
-<<<<<<< HEAD
-                    y_denorm = pl_module.normalizer.denormalize(y.clone())
-                    y_pred_denorm = pl_module.normalizer.denormalize(x[:, :, -1, ...].clone())
-                    metrics[f"{mkey}_{rstep+1}"] = pl_module.metric(y_pred_denorm[..., low:high], y_denorm[..., low:high])
-=======
                     y_denorm = pl_module.normalizer.denormalize(y, in_place=False)
                     y_pred_denorm = pl_module.normalizer.denormalize(x[:, -1, ...], in_place=False)
                     metrics[f"{mkey}_{rstep+1}"] = pl_module.metrics(y_pred_denorm[..., low:high], y_denorm[..., low:high])
->>>>>>> 68874096
 
             # scale loss
             loss *= 1.0 / self.rollout
@@ -155,7 +135,6 @@
             self._eval(pl_module, batch)
 
 
-<<<<<<< HEAD
 class RankHistogramPlotCallback(Callback):
     def on_validation_epoch_end(self, trainer: pl.Trainer, pl_module: pl.LightningModule) -> None:
         del trainer  # not used
@@ -163,7 +142,8 @@
         fig = plot_rank_histograms(pl_module.ranks.compute().cpu().numpy())
         pl_module.output_figure(fig, tag="ens_rank_hist", exp_log_tag=f"val_rank_hist_{pl_module.global_rank}")
         pl_module.ranks.reset()
-=======
+
+
 class GraphTrainableFeaturesPlot(PlotCallback):
     """Visualize the trainable features defined at the ERA and H graph nodes, if any.
 
@@ -271,5 +251,4 @@
 
     def on_validation_batch_end(self, trainer, pl_module, outputs, batch, batch_idx):
         if batch_idx % self.plot_frequency == 3 and trainer.global_rank == 0:
-            self._plot(trainer, pl_module, outputs, batch, batch_idx)
->>>>>>> 68874096
+            self._plot(trainer, pl_module, outputs, batch, batch_idx)