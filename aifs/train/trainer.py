import os
from typing import List, Optional, Tuple, Dict

import matplotlib.pyplot as plt
import numpy as np
import pytorch_lightning as pl
import torch
from torch_geometric.data import HeteroData

from torch.autograd.graph import save_on_cpu

import wandb
from aifs.model.losses import WeightedMSELoss
from aifs.data.era_normalizers import InputNormalizer
from aifs.model.msg import GraphMSG
from aifs.utils.logger import get_logger
from aifs.utils.plots import plot_predicted_multilevel_flat_sample, init_plot_settings, plot_loss

LOGGER = get_logger(__name__)


class GraphForecaster(pl.LightningModule):
    _VAL_PLOT_FREQ = 750

    def __init__(
        self,
        graph_data: HeteroData,
        metadata: Dict,
        fc_dim: int,
        aux_dim: int,
        num_levels: int,
        encoder_num_layers: int = 4,
        encoder_mapper_num_layers: int = 1,
        encoder_hidden_channels: int = 128,
        encoder_out_channels: int = 128,
        mlp_extra_layers: int = 0,
        activation: str = "SiLU",
        lr: float = 1e-4,
        lr_iterations: int = 300000,
        rollout: int = 1,
        save_basedir: Optional[str] = None,
        log_to_wandb: bool = False,
        log_to_neptune: bool = False,
        log_persistence: bool = False,
        loss_scaling: Optional[torch.Tensor] = None,
        pl_names: Optional[List] = None,
        metric_names: Optional[List] = None,
        rollout_epoch_increment: int = 0,
        rollout_max: int = 12,
    ) -> None:
        super().__init__()

        self.gnn = GraphMSG(
            graph_data=graph_data,
            in_channels=fc_dim,
            aux_in_channels=aux_dim,
            encoder_num_layers=encoder_num_layers,
            encoder_hidden_channels=encoder_hidden_channels,
            encoder_out_channels=encoder_out_channels,
            mlp_extra_layers=mlp_extra_layers,
            activation=activation,
            encoder_mapper_num_layers=encoder_mapper_num_layers,
        )

        self.normalizer = InputNormalizer(metadata)

        self.era_latlons = graph_data[("era", "to", "era")].ecoords_rad
        self.era_weights = graph_data[("era", "to", "era")].area_weights

        if loss_scaling is None:
            loss_scaling = torch.ones(1, dtype=torch.float32)  # unit weights

        self.loss = WeightedMSELoss(area_weights=self.era_weights, data_variances=loss_scaling)

        # TODO: what if pl_names is None? either guard against that or make it a required arg
        # or, better yet, can we replace `pl_names` with the level names from the input metadata?
        self.metric_ranges = {}
        for i, key in enumerate(pl_names):
            self.metric_ranges[key] = [i * num_levels, (i + 1) * num_levels]
        for key in metric_names:
            idx = metadata["name_to_index"][key]
            self.metric_ranges[key] = [idx, idx + 1]
        self.metrics = WeightedMSELoss(area_weights=self.era_weights)

        self.feature_dim = fc_dim
        self.lr = lr
        self.lr_iterations = lr_iterations
        self.rollout = rollout
        self.rollout_epoch_increment = rollout_epoch_increment
        self.rollout_max = rollout_max
        LOGGER.debug("Rollout window length: %d", self.rollout)
        LOGGER.debug("Rollout increase every : %d epochs", self.rollout_epoch_increment)
        LOGGER.debug("Rollout max : %d", self.rollout_max)

        self.log_to_wandb = log_to_wandb
        self.log_to_neptune = log_to_neptune
        self.save_basedir = save_basedir

        self.log_persistence = log_persistence

        self.save_hyperparameters()
        init_plot_settings()

    def forward(self, x: torch.Tensor) -> torch.Tensor:
        return self.gnn(x)

    def training_step(self, batch: torch.Tensor, batch_idx: int) -> torch.Tensor:
        del batch_idx  # not used
        train_loss = torch.zeros(1, dtype=batch.dtype, device=self.device, requires_grad=False)
        persist_loss = torch.zeros(1, dtype=batch.dtype, device=self.device, requires_grad=False)  # persistence
        batch = self.normalizer(batch)  # normalized in-place
        # start rollout
        x = batch[:, 0, ...]
        with save_on_cpu(pin_memory=True):
            for rstep in range(self.rollout):
                y_hat = self(x)  # prediction at rollout step rstep
                y = batch[:, rstep + 1, ...]  # target
                # y includes the auxiliary variables, so we must leave those out when computing the loss
                train_loss += self.loss(y_hat, y[..., : self.feature_dim])
                persist_loss += self.loss(x[..., : self.feature_dim], y[..., : self.feature_dim])
                # autoregressive predictions - we re-init the "variable" part of x
                x[..., : self.feature_dim] = y_hat
                # get new "constants" needed for time-varying fields
                x[..., self.feature_dim :] = y[..., self.feature_dim :]
            # scale loss
            train_loss *= 1.0 / self.rollout
            persist_loss *= 1.0 / self.rollout

        self.log(
            "train_wmse",
            train_loss,
            on_epoch=True,
            on_step=True,
            prog_bar=True,
            logger=True,
            batch_size=batch.shape[0],
            sync_dist=True,
        )
        self.log(
            "rollout",
            float(self.rollout),
            on_step=True,
            logger=True,
            sync_dist=True,
        )
        if self.log_persistence:
            self.log(
                "train_persist_wmse",
                persist_loss,
                on_epoch=True,
                on_step=True,
                prog_bar=False,
                logger=True,
                batch_size=batch.shape[0],
                sync_dist=True,
            )
        return train_loss

    # Learning rate warm-up
    def optimizer_step(self, epoch, batch_idx, optimizer, optimizer_closure):
        # update params
<<<<<<< HEAD
        optimizer.step(closure=optimizer_closure)

=======
>>>>>>> 4483a4c4
        # manually warm up lr without a scheduler
        if self.trainer.global_step < 1000:
            lr_scale = min(1.0, float(self.trainer.global_step + 1) / 1000.0)
            for pg in optimizer.param_groups:
                pg["lr"] = lr_scale * self.lr
<<<<<<< HEAD

    def on_train_epoch_end(self):
        self.log(
            "rollout",
            float(self.rollout),
            logger=True,
            sync_dist=True,
        )
=======
        elif self.trainer.global_step < self.lr_iterations + 1000:
            lr_scale = ( self.lr - 0.3 * 10**-7 ) * 0.5 * ( 1 + np.cos(np.pi * (self.trainer.global_step-1000)/self.lr_iterations) )
            for pg in optimizer.param_groups:
                pg["lr"] = 0.3 * 10**-7 + lr_scale * self.lr
        else:
            for pg in optimizer.param_groups:
                pg["lr"] = 0.3 * 10**-7
        optimizer.step(closure=optimizer_closure)

    def on_train_epoch_end(self):
>>>>>>> 4483a4c4
        if self.rollout_epoch_increment > 0 and self.current_epoch % self.rollout_epoch_increment == 0:
            self.rollout += 1
            LOGGER.debug("Rollout window length: %d", self.rollout)
        self.rollout = min(self.rollout, self.rollout_max)

    def validation_step(self, batch: torch.Tensor, batch_idx: int) -> torch.Tensor:
        val_loss, persist_loss, metrics = self._shared_eval_step(batch, batch_idx)
        self.log(
            "val_wmse",
            val_loss,
            on_epoch=True,
            on_step=True,
            prog_bar=True,
            logger=True,
            batch_size=batch.shape[0],
            sync_dist=True,
        )
        if self.log_persistence:
            self.log(
                "val_persist_wmse",
                persist_loss,
                on_epoch=True,
                on_step=True,
                prog_bar=True,
                logger=True,
                batch_size=batch.shape[0],
                sync_dist=True,
            )
        for mname, mvalue in metrics.items():
            self.log(
                "val_" + mname,
                mvalue,
                on_epoch=True,
                on_step=False,
                logger=True,
                batch_size=batch.shape[0],
                sync_dist=True,
            )
        return val_loss

    def test_step(self, batch: torch.Tensor, batch_idx: int) -> torch.Tensor:
        test_loss, persist_loss, _ = self._shared_eval_step(batch, batch_idx)
        self.log(
            "test_wmse",
            test_loss,
            on_epoch=True,
            on_step=True,
            prog_bar=True,
            logger=True,
            batch_size=batch.shape[0],
            sync_dist=True,
        )

        if self.log_persistence:
            self.log(
                "test_persist_wmse",
                persist_loss,
                on_epoch=True,
                on_step=True,
                prog_bar=True,
                logger=True,
                batch_size=batch.shape[0],
                sync_dist=True,
            )
        return test_loss

    def predict_step(self, batch: torch.Tensor, batch_idx: int) -> torch.Tensor:
        del batch_idx  # not used
        batch = self.normalizer(batch)

        preds: List[torch.Tensor] = []
        with torch.no_grad():
            # start rollout
            x = batch[:, 0, ...]
            for rstep in range(self.rollout):
                y_hat = self(x)
                x[..., : self.feature_dim] = y_hat
                if rstep + 1 < self.rollout:
                    # get new "constants" needed for time-varying fields
                    x[..., self.feature_dim :] = batch[:, rstep + 1, :, self.feature_dim :]
                preds.append(y_hat)
        return torch.stack(preds, dim=-1)  # stack along new last dimension, return sample indices too

    def _shared_eval_step(self, batch: torch.Tensor, batch_idx: int) -> Tuple[torch.Tensor, torch.Tensor, Dict]:
        plot_sample = batch_idx % self._VAL_PLOT_FREQ == 3
        batch = self.normalizer(batch)
        metrics = {}
        with torch.no_grad():
            loss = torch.zeros(1, dtype=batch.dtype, device=self.device, requires_grad=False)
            persist_loss = torch.zeros(1, dtype=batch.dtype, device=self.device, requires_grad=False)  # persistence loss
            x = batch[:, 0, ...]
            for rstep in range(self.rollout):
                y_hat = self(x)
                y = batch[:, rstep + 1, ...]
                loss += self.loss(y_hat, y[..., : self.feature_dim])
                persist_loss += self.loss(x[..., : self.feature_dim], y[..., : self.feature_dim])
                if plot_sample and self.global_rank == 0:
                    self._plot_loss(y_hat, y[..., : self.feature_dim], rollout_step=rstep)
                    self._plot_sample(batch_idx, rstep, x[..., : self.feature_dim], y[..., : self.feature_dim], y_hat)
                x[..., : self.feature_dim] = y_hat
                # get new "constants" needed for time-varying fields
                x[..., self.feature_dim :] = y[..., self.feature_dim :]
                for mkey, mranges in self.metric_ranges.items():
                    y_denorm = self.normalizer.denormalize(y.clone())
                    y_hat_denorm = self.normalizer.denormalize(x.clone())
                    low, high = mranges
                    metrics[f"{mkey}_{rstep+1}"] = self.metrics(y_hat_denorm[..., low:high], y_denorm[..., low:high])
            loss *= 1.0 / self.rollout
            persist_loss *= 1.0 / self.rollout
        return loss, persist_loss, metrics

    def _plot_loss(self, y_true: torch.Tensor, y_pred: torch.Tensor, rollout_step: int) -> None:
        loss = self.loss(y_true, y_pred, squash=False).cpu().numpy()
        fig = plot_loss(loss)
        fig.tight_layout()
        self._output_figure(
            fig,
            tag=f"loss_rstep_rstep{rollout_step:02d}_rank{self.local_rank:01d}",
            exp_log_tag=f"loss_sample_rstep{rollout_step:02d}_rank{self.local_rank:01d}",
        )

    def _plot_sample(self, batch_idx: int, rollout_step: int, x: torch.Tensor, y_true: torch.Tensor, y_pred: torch.Tensor) -> None:
        """Plots a denormalized sample: input, target and prediction."""
        sample_idx = 0
        x_ = self.normalizer.denormalize(x.clone()).cpu().numpy()
        y_true_ = self.normalizer.denormalize(y_true.clone()).cpu().numpy()
        y_pred_ = self.normalizer.denormalize(y_pred.clone()).cpu().numpy()

        fig = plot_predicted_multilevel_flat_sample(
            np.rad2deg(self.era_latlons.numpy()),
            x_[sample_idx, ...].squeeze(),
            y_true_[sample_idx, ...].squeeze(),
            y_pred_[sample_idx, ...].squeeze(),
        )
        fig.tight_layout()
        self._output_figure(
            fig,
            tag=f"gnn_pred_val_sample_rstep{rollout_step:02d}_batch{batch_idx:04d}_rank0",
            exp_log_tag=f"val_pred_sample_rstep{rollout_step:02d}_rank{self.local_rank:01d}",
        )

    def _output_figure(self, fig, tag: str = "gnn", exp_log_tag: str = "val_pred_sample") -> None:
        """Figure output: save to file and/or display in notebook."""
        if self.save_basedir is not None:
            save_path = os.path.join(self.save_basedir, f"plots/{tag}_epoch{self.current_epoch:03d}.png")
            os.makedirs(os.path.dirname(save_path), exist_ok=True)
            fig.savefig(save_path, dpi=100)
            if self.log_to_wandb:
                self.logger.experiment.log({exp_log_tag: wandb.Image(save_path)})
            if self.log_to_neptune:
                self.logger.experiment[f"val/{tag}_epoch{self.current_epoch:03d}"].upload(save_path)
        plt.close(fig)  # cleanup

    def configure_optimizers(self):
        # TODO: revisit the choice of optimizer (switch to something fancier, like FusedAdam/LAMB?)
        # TODO: Using a momentum-free optimizer (SGD) may reduce memory usage (but degrade convergence?) - to test
        optimizer = torch.optim.AdamW(self.trainer.model.parameters(), betas=(0.9, 0.95), lr=self.lr, fused=True)
<<<<<<< HEAD
        lr_scheduler = torch.optim.lr_scheduler.CosineAnnealingLR(optimizer, T_max=180, eta_min=5.0e-7)
        #lr_scheduler = pl_bolts.optimizers.lr_scheduler.LinearWarmupCosineAnnealingLR(
        #    optimizer,
        #    max_epochs = 3000,
        #    warmup_start_lr = 0,
        #    warmup_epochs = 10,
        #    eta_min=5.0e-7
        #)
=======
#        lr_scheduler = torch.optim.lr_scheduler.CosineAnnealingLR(optimizer, T_max=180, eta_min=5.0e-7)
>>>>>>> 4483a4c4
        return {
            "optimizer": optimizer,
#            "lr_scheduler": {
#                "scheduler": lr_scheduler,
#                "monitor": "val_wmse",
#                "interval": "epoch",
#                "frequency": 1,
#                "strict": True,
#                "name": "gnn_lr_sched",
#            },
        }<|MERGE_RESOLUTION|>--- conflicted
+++ resolved
@@ -159,28 +159,15 @@
     # Learning rate warm-up
     def optimizer_step(self, epoch, batch_idx, optimizer, optimizer_closure):
         # update params
-<<<<<<< HEAD
-        optimizer.step(closure=optimizer_closure)
-
-=======
->>>>>>> 4483a4c4
         # manually warm up lr without a scheduler
         if self.trainer.global_step < 1000:
             lr_scale = min(1.0, float(self.trainer.global_step + 1) / 1000.0)
             for pg in optimizer.param_groups:
                 pg["lr"] = lr_scale * self.lr
-<<<<<<< HEAD
-
-    def on_train_epoch_end(self):
-        self.log(
-            "rollout",
-            float(self.rollout),
-            logger=True,
-            sync_dist=True,
-        )
-=======
         elif self.trainer.global_step < self.lr_iterations + 1000:
-            lr_scale = ( self.lr - 0.3 * 10**-7 ) * 0.5 * ( 1 + np.cos(np.pi * (self.trainer.global_step-1000)/self.lr_iterations) )
+            lr_scale = (
+                (self.lr - 0.3 * 10**-7) * 0.5 * (1 + np.cos(np.pi * (self.trainer.global_step - 1000) / self.lr_iterations))
+            )
             for pg in optimizer.param_groups:
                 pg["lr"] = 0.3 * 10**-7 + lr_scale * self.lr
         else:
@@ -189,7 +176,6 @@
         optimizer.step(closure=optimizer_closure)
 
     def on_train_epoch_end(self):
->>>>>>> 4483a4c4
         if self.rollout_epoch_increment > 0 and self.current_epoch % self.rollout_epoch_increment == 0:
             self.rollout += 1
             LOGGER.debug("Rollout window length: %d", self.rollout)
@@ -347,26 +333,6 @@
         # TODO: revisit the choice of optimizer (switch to something fancier, like FusedAdam/LAMB?)
         # TODO: Using a momentum-free optimizer (SGD) may reduce memory usage (but degrade convergence?) - to test
         optimizer = torch.optim.AdamW(self.trainer.model.parameters(), betas=(0.9, 0.95), lr=self.lr, fused=True)
-<<<<<<< HEAD
-        lr_scheduler = torch.optim.lr_scheduler.CosineAnnealingLR(optimizer, T_max=180, eta_min=5.0e-7)
-        #lr_scheduler = pl_bolts.optimizers.lr_scheduler.LinearWarmupCosineAnnealingLR(
-        #    optimizer,
-        #    max_epochs = 3000,
-        #    warmup_start_lr = 0,
-        #    warmup_epochs = 10,
-        #    eta_min=5.0e-7
-        #)
-=======
-#        lr_scheduler = torch.optim.lr_scheduler.CosineAnnealingLR(optimizer, T_max=180, eta_min=5.0e-7)
->>>>>>> 4483a4c4
         return {
             "optimizer": optimizer,
-#            "lr_scheduler": {
-#                "scheduler": lr_scheduler,
-#                "monitor": "val_wmse",
-#                "interval": "epoch",
-#                "frequency": 1,
-#                "strict": True,
-#                "name": "gnn_lr_sched",
-#            },
         }