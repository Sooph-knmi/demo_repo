import os
from typing import Dict, List, Mapping, Optional, Tuple

import matplotlib.pyplot as plt
import numpy as np
import pytorch_lightning as pl
import torch
import wandb
from torch_geometric.data import HeteroData

<<<<<<< HEAD
=======
from torch.autograd.graph import save_on_cpu

import wandb
from aifs.model.losses import WeightedMSELoss
>>>>>>> 3b03055b
from aifs.data.era_normalizers import InputNormalizer
from aifs.model.losses import WeightedMSELoss
from aifs.model.msg import GraphMSG
from aifs.utils.logger import get_logger
from aifs.utils.plots import init_plot_settings, plot_loss, plot_predicted_multilevel_flat_sample

LOGGER = get_logger(__name__)


class GraphForecaster(pl.LightningModule):
    _VAL_PLOT_FREQ = 750

    def __init__(
        self,
        graph_data: HeteroData,
        metadata: Dict,
        fc_dim: int,
        aux_dim: int,
        num_levels: int,
        encoder_num_layers: int = 4,
        encoder_mapper_num_layers: int = 1,
        encoder_hidden_channels: int = 128,
        encoder_out_channels: int = 128,
        mlp_extra_layers: int = 0,
        activation: str = "SiLU",
        lr: float = 1e-4,
        rollout: int = 1,
        multistep: int = 1,
        save_basedir: Optional[str] = None,
        log_to_wandb: bool = False,
        loss_scaling: Optional[torch.Tensor] = None,
        pl_names: Optional[List] = None,
        metric_names: Optional[List] = None,
    ) -> None:
        super().__init__()

        self.gnn = GraphMSG(
            graph_data=graph_data,
            in_channels=fc_dim,
            aux_in_channels=aux_dim,
            multistep=multistep,
            encoder_num_layers=encoder_num_layers,
            encoder_hidden_channels=encoder_hidden_channels,
            encoder_out_channels=encoder_out_channels,
            mlp_extra_layers=mlp_extra_layers,
            activation=activation,
            encoder_mapper_num_layers=encoder_mapper_num_layers,
        )

        self.save_hyperparameters()

        self.normalizer = InputNormalizer(metadata)

        self.era_latlons = graph_data[("era", "to", "era")].ecoords_rad
        self.era_weights = graph_data[("era", "to", "era")].area_weights

        if loss_scaling is None:
            loss_scaling = torch.ones(1, dtype=torch.float32)  # unit weights

        self.loss = WeightedMSELoss(area_weights=self.era_weights, data_variances=loss_scaling)

        # TODO: what if pl_names is None? either guard against that or make it a required arg
        # or, better yet, can we replace `pl_names` with the level names from the input metadata?
        self.metric_ranges = {}
        for i, key in enumerate(pl_names):
            self.metric_ranges[key] = [i * num_levels, (i + 1) * num_levels]
        for key in metric_names:
            idx = metadata["name_to_index"][key]
            self.metric_ranges[key] = [idx, idx + 1]
        self.metrics = WeightedMSELoss(area_weights=self.era_weights)

        self.fcdim = fc_dim
        self.mstep = multistep
        self.lr = lr
        self.rollout = rollout

        LOGGER.debug("Rollout window length: %d", self.rollout)
        LOGGER.debug("Multistep: %d", self.mstep)

        self.log_to_wandb = log_to_wandb
        self.save_basedir = save_basedir

        init_plot_settings()

    def forward(self, x: torch.Tensor) -> torch.Tensor:
        return self.gnn(x)

    def _update_input(self, x: torch.Tensor, y: torch.Tensor, y_pred: torch.Tensor) -> torch.Tensor:
        x = x.roll(-1, dims=1)
        # autoregressive predictions - we re-init the "variable" part of x
        x[:, self.mstep - 1, :, : self.fcdim] = y_pred
        # get new "constants" needed for time-varying fields
        x[:, self.mstep - 1, :, self.fcdim :] = y[..., self.fcdim :]
        return x

    def _step(
        self, batch: torch.Tensor, batch_idx: int, compute_metrics: bool = False, plot: bool = False
    ) -> Tuple[torch.Tensor, Mapping[str, torch.Tensor]]:
        loss = torch.zeros(1, dtype=batch.dtype, device=self.device, requires_grad=False)
        batch = self.normalizer(batch)  # normalized in-place
        metrics = {}

        # start rollout
<<<<<<< HEAD
        x = batch[:, 0 : self.mstep, ...]  # (bs, mstep, latlon, nvar)

        for rstep in range(self.rollout):
            y_pred = self(x)  # prediction at rollout step rstep, shape = (bs, latlon, nvar)
            y = batch[:, self.mstep + rstep, ...]  # target, shape = (bs, latlon, nvar)
            # y includes the auxiliary variables, so we must leave those out when computing the loss
            loss += self.loss(y_pred, y[..., : self.fcdim])

            if plot and self.global_rank == 0:
                self._plot_loss(y_pred, y[..., : self.fcdim], rollout_step=rstep)
                self._plot_sample(batch_idx, rstep, x[:, -1, :, : self.fcdim], y[..., : self.fcdim], y_pred)

            x = self._update_input(x, y, y_pred)

            if compute_metrics:
                for mkey, (low, high) in self.metric_ranges.items():
                    y_denorm = self.normalizer.denormalize(y.clone())
                    y_hat_denorm = self.normalizer.denormalize(x[:, -1, ...].clone())
                    metrics[f"{mkey}_{rstep+1}"] = self.metrics(y_hat_denorm[..., low:high], y_denorm[..., low:high])

        # scale loss
        loss *= 1.0 / self.rollout
        return loss, metrics
=======
        x = batch[:, 0, ...]
        with save_on_cpu(pin_memory=True):
            for rstep in range(self.rollout):
                y_hat = self(x)  # prediction at rollout step rstep
                y = batch[:, rstep + 1, ...]  # target
                # y includes the auxiliary variables, so we must leave those out when computing the loss
                train_loss += self.loss(y_hat, y[..., : self.feature_dim])
                persist_loss += self.loss(x[..., : self.feature_dim], y[..., : self.feature_dim])
                # autoregressive predictions - we re-init the "variable" part of x
                x[..., : self.feature_dim] = y_hat
                # get new "constants" needed for time-varying fields
                x[..., self.feature_dim :] = y[..., self.feature_dim :]
            # scale loss
            train_loss *= 1.0 / self.rollout
            persist_loss *= 1.0 / self.rollout
>>>>>>> 3b03055b

    def training_step(self, batch: torch.Tensor, batch_idx: int) -> torch.Tensor:
        train_loss, _ = self._step(batch, batch_idx)
        self.log(
            "train_wmse",
            train_loss,
            on_epoch=True,
            on_step=True,
            prog_bar=True,
            logger=True,
            batch_size=batch.shape[0],
            sync_dist=False,
        )
        return train_loss

    def validation_step(self, batch: torch.Tensor, batch_idx: int) -> None:
        plot_sample = batch_idx % self._VAL_PLOT_FREQ == 3
        val_loss, metrics = self._step(batch, batch_idx, compute_metrics=True, plot=plot_sample)
        self.log(
            "val_wmse",
            val_loss,
            on_epoch=True,
            on_step=True,
            prog_bar=True,
            logger=True,
            batch_size=batch.shape[0],
            sync_dist=False,
        )
        for mname, mvalue in metrics.items():
            self.log(
                "val_" + mname,
                mvalue,
                on_epoch=True,
                on_step=False,
                prog_bar=False,
                logger=True,
                batch_size=batch.shape[0],
                sync_dist=False,
            )

    def _plot_loss(self, y_true: torch.Tensor, y_pred: torch.Tensor, rollout_step: int) -> None:
        loss = self.loss(y_true, y_pred, squash=False).cpu().numpy()
        fig = plot_loss(loss)
        fig.tight_layout()
        self._output_figure(
            fig,
            tag=f"loss_rstep_rstep{rollout_step:02d}_rank{self.local_rank:01d}",
            exp_log_tag=f"loss_sample_rstep{rollout_step:02d}_rank{self.local_rank:01d}",
        )

    def _plot_sample(self, batch_idx: int, rollout_step: int, x: torch.Tensor, y_true: torch.Tensor, y_pred: torch.Tensor) -> None:
        """Plots a denormalized sample: input, target and prediction."""
        sample_idx = 0
        x_ = self.normalizer.denormalize(x.clone()).cpu().numpy()
        y_true_ = self.normalizer.denormalize(y_true.clone()).cpu().numpy()
        y_pred_ = self.normalizer.denormalize(y_pred.clone()).cpu().numpy()

        fig = plot_predicted_multilevel_flat_sample(
            np.rad2deg(self.era_latlons.numpy()),
            x_[sample_idx, ...].squeeze(),
            y_true_[sample_idx, ...].squeeze(),
            y_pred_[sample_idx, ...].squeeze(),
        )
        fig.tight_layout()
        self._output_figure(
            fig,
            tag=f"gnn_pred_val_sample_rstep{rollout_step:02d}_batch{batch_idx:04d}_rank0",
            exp_log_tag=f"val_pred_sample_rstep{rollout_step:02d}_rank{self.local_rank:01d}",
        )

    def _output_figure(self, fig, tag: str = "gnn", exp_log_tag: str = "val_pred_sample") -> None:
        """Figure output: save to file and/or display in notebook."""
        if self.save_basedir is not None:
            save_path = os.path.join(self.save_basedir, f"plots/{tag}_epoch{self.current_epoch:03d}.png")
            os.makedirs(os.path.dirname(save_path), exist_ok=True)
            fig.savefig(save_path, dpi=100)
            if self.log_to_wandb:
                self.logger.experiment.log({exp_log_tag: wandb.Image(save_path)})
        plt.close(fig)  # cleanup

<<<<<<< HEAD
    def configure_optimizers(self) -> Dict:
=======
    def configure_optimizers(self):
        # TODO: revisit the choice of optimizer (switch to something fancier, like FusedAdam/LAMB?)
        # TODO: Using a momentum-free optimizer (SGD) may reduce memory usage (but degrade convergence?) - to test
>>>>>>> 3b03055b
        optimizer = torch.optim.AdamW(self.trainer.model.parameters(), betas=(0.9, 0.95), lr=self.lr, fused=True)
        lr_scheduler = torch.optim.lr_scheduler.CosineAnnealingLR(optimizer, T_max=180, eta_min=5.0e-7)
        return {
            "optimizer": optimizer,
            "lr_scheduler": {
                "scheduler": lr_scheduler,
                "monitor": "val_wmse",
                "interval": "epoch",
                "frequency": 1,
                "strict": True,
                "name": "gnn_lr_sched",
            },
        }<|MERGE_RESOLUTION|>--- conflicted
+++ resolved
@@ -8,13 +8,8 @@
 import wandb
 from torch_geometric.data import HeteroData
 
-<<<<<<< HEAD
-=======
-from torch.autograd.graph import save_on_cpu
-
-import wandb
-from aifs.model.losses import WeightedMSELoss
->>>>>>> 3b03055b
+# from torch.autograd.graph import save_on_cpu
+
 from aifs.data.era_normalizers import InputNormalizer
 from aifs.model.losses import WeightedMSELoss
 from aifs.model.msg import GraphMSG
@@ -118,9 +113,9 @@
         metrics = {}
 
         # start rollout
-<<<<<<< HEAD
         x = batch[:, 0 : self.mstep, ...]  # (bs, mstep, latlon, nvar)
 
+        #         with save_on_cpu(pin_memory=True):
         for rstep in range(self.rollout):
             y_pred = self(x)  # prediction at rollout step rstep, shape = (bs, latlon, nvar)
             y = batch[:, self.mstep + rstep, ...]  # target, shape = (bs, latlon, nvar)
@@ -142,23 +137,6 @@
         # scale loss
         loss *= 1.0 / self.rollout
         return loss, metrics
-=======
-        x = batch[:, 0, ...]
-        with save_on_cpu(pin_memory=True):
-            for rstep in range(self.rollout):
-                y_hat = self(x)  # prediction at rollout step rstep
-                y = batch[:, rstep + 1, ...]  # target
-                # y includes the auxiliary variables, so we must leave those out when computing the loss
-                train_loss += self.loss(y_hat, y[..., : self.feature_dim])
-                persist_loss += self.loss(x[..., : self.feature_dim], y[..., : self.feature_dim])
-                # autoregressive predictions - we re-init the "variable" part of x
-                x[..., : self.feature_dim] = y_hat
-                # get new "constants" needed for time-varying fields
-                x[..., self.feature_dim :] = y[..., self.feature_dim :]
-            # scale loss
-            train_loss *= 1.0 / self.rollout
-            persist_loss *= 1.0 / self.rollout
->>>>>>> 3b03055b
 
     def training_step(self, batch: torch.Tensor, batch_idx: int) -> torch.Tensor:
         train_loss, _ = self._step(batch, batch_idx)
@@ -239,13 +217,7 @@
                 self.logger.experiment.log({exp_log_tag: wandb.Image(save_path)})
         plt.close(fig)  # cleanup
 
-<<<<<<< HEAD
     def configure_optimizers(self) -> Dict:
-=======
-    def configure_optimizers(self):
-        # TODO: revisit the choice of optimizer (switch to something fancier, like FusedAdam/LAMB?)
-        # TODO: Using a momentum-free optimizer (SGD) may reduce memory usage (but degrade convergence?) - to test
->>>>>>> 3b03055b
         optimizer = torch.optim.AdamW(self.trainer.model.parameters(), betas=(0.9, 0.95), lr=self.lr, fused=True)
         lr_scheduler = torch.optim.lr_scheduler.CosineAnnealingLR(optimizer, T_max=180, eta_min=5.0e-7)
         return {
