--- conflicted
+++ resolved
@@ -8,12 +8,9 @@
 import wandb
 from torch_geometric.data import HeteroData
 
-<<<<<<< HEAD
 # from torch.autograd.graph import save_on_cpu
 from timm.scheduler import CosineLRScheduler
 
-=======
->>>>>>> 2c2eac79
 from aifs.data.era_normalizers import InputNormalizer
 from aifs.model.losses import WeightedMSELoss
 from aifs.model.msg import GraphMSG
@@ -102,16 +99,11 @@
         self.lr = lr
         self.lr_iterations = lr_iterations
         self.rollout = rollout
-<<<<<<< HEAD
         self.rollout_epoch_increment = rollout_epoch_increment
         self.rollout_max = rollout_max
         LOGGER.debug("Rollout window length: %d", self.rollout)
         LOGGER.debug("Rollout increase every : %d epochs", self.rollout_epoch_increment)
         LOGGER.debug("Rollout max : %d", self.rollout_max)
-=======
-
-        LOGGER.debug("Rollout window length: %d", self.rollout)
->>>>>>> 2c2eac79
         LOGGER.debug("Multistep: %d", self.mstep)
 
         self.log_to_wandb = log_to_wandb
@@ -139,7 +131,6 @@
 
         # start rollout
         x = batch[:, 0 : self.mstep, ...]  # (bs, mstep, latlon, nvar)
-<<<<<<< HEAD
 
         # with save_on_cpu(pin_memory=True):
         for rstep in range(self.rollout):
@@ -199,46 +190,13 @@
         self.log(
             "val_wmse",
             val_loss,
-=======
-
-        # with save_on_cpu(pin_memory=True):
-        for rstep in range(self.rollout):
-            y_pred = self(x)  # prediction at rollout step rstep, shape = (bs, latlon, nvar)
-
-            y = batch[:, self.mstep + rstep, ...]  # target, shape = (bs, latlon, nvar)
-            # y includes the auxiliary variables, so we must leave those out when computing the loss
-            loss += self.loss(y_pred, y[..., : self.fcdim])
-
-            if plot and self.global_rank == 0:
-                self._plot_loss(y_pred, y[..., : self.fcdim], rollout_step=rstep)
-                self._plot_sample(batch_idx, rstep, x[:, -1, :, : self.fcdim], y[..., : self.fcdim], y_pred)
-
-            x = self.advance_input(x, y, y_pred)
-
-            if compute_metrics:
-                for mkey, (low, high) in self.metric_ranges.items():
-                    y_denorm = self.normalizer.denormalize(y.clone())
-                    y_hat_denorm = self.normalizer.denormalize(x[:, -1, ...].clone())
-                    metrics[f"{mkey}_{rstep+1}"] = self.metrics(y_hat_denorm[..., low:high], y_denorm[..., low:high])
-
-        # scale loss
-        loss *= 1.0 / self.rollout
-        return loss, metrics
-
-    def training_step(self, batch: torch.Tensor, batch_idx: int) -> torch.Tensor:
-        train_loss, _ = self._step(batch, batch_idx)
-        self.log(
-            "train_wmse",
-            train_loss,
->>>>>>> 2c2eac79
             on_epoch=True,
             on_step=True,
             prog_bar=True,
             logger=True,
             batch_size=batch.shape[0],
+            rank_zero_only=True,
             sync_dist=True,
-<<<<<<< HEAD
-        )
         for mname, mvalue in metrics.items():
             self.log(
                 "val_" + mname,
@@ -249,40 +207,8 @@
                 logger=True,
                 batch_size=batch.shape[0],
                 sync_dist=True,
-            )
-=======
-            rank_zero_only=True,
-        )
-        return train_loss
-
-    def validation_step(self, batch: torch.Tensor, batch_idx: int) -> None:
-        plot_sample = batch_idx % self._VAL_PLOT_FREQ == 3
-        with torch.no_grad():
-            val_loss, metrics = self._step(batch, batch_idx, compute_metrics=True, plot=plot_sample)
-            self.log(
-                "val_wmse",
-                val_loss,
-                on_epoch=True,
-                on_step=True,
-                prog_bar=True,
-                logger=True,
-                batch_size=batch.shape[0],
-                sync_dist=True,
                 rank_zero_only=True,
             )
-            for mname, mvalue in metrics.items():
-                self.log(
-                    "val_" + mname,
-                    mvalue,
-                    on_epoch=True,
-                    on_step=False,
-                    prog_bar=False,
-                    logger=True,
-                    batch_size=batch.shape[0],
-                    sync_dist=True,
-                    rank_zero_only=True,
-                )
->>>>>>> 2c2eac79
 
     def _plot_loss(self, y_true: torch.Tensor, y_pred: torch.Tensor, rollout_step: int) -> None:
         loss = self.loss(y_true, y_pred, squash=False).cpu().numpy()
@@ -324,7 +250,6 @@
                 self.logger.experiment.log({exp_log_tag: wandb.Image(save_path)})
         plt.close(fig)  # cleanup
 
-<<<<<<< HEAD
     def configure_optimizers(self):
         optimizer = torch.optim.AdamW(self.trainer.model.parameters(), betas=(0.9, 0.95), lr=self.lr)  # , fused=True)
         scheduler = CosineLRScheduler(
@@ -333,20 +258,4 @@
             t_initial=self.lr_iterations,
             warmup_t=1000,
         )
-        return [optimizer], [{"scheduler": scheduler, "interval": "step"}]
-=======
-    def configure_optimizers(self) -> Dict:
-        optimizer = torch.optim.AdamW(self.trainer.model.parameters(), betas=(0.9, 0.95), lr=self.lr, fused=True)
-        lr_scheduler = torch.optim.lr_scheduler.CosineAnnealingLR(optimizer, T_max=180, eta_min=5.0e-7)
-        return {
-            "optimizer": optimizer,
-            "lr_scheduler": {
-                "scheduler": lr_scheduler,
-                "monitor": "val_wmse",
-                "interval": "epoch",
-                "frequency": 1,
-                "strict": True,
-                "name": "gnn_lr_sched",
-            },
-        }
->>>>>>> 2c2eac79
+        return [optimizer], [{"scheduler": scheduler, "interval": "step"}]