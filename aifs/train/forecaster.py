--- conflicted
+++ resolved
@@ -125,12 +125,6 @@
 
         self.model_comm_group_id = int(os.environ.get("SLURM_PROCID", "0")) // config.hardware.num_gpus_per_model
         self.model_comm_group_rank = int(os.environ.get("SLURM_PROCID", "0")) % config.hardware.num_gpus_per_model
-<<<<<<< HEAD
-        self.model_comm_num_groups = (
-            config.hardware.num_gpus_per_node * config.hardware.num_nodes // config.hardware.num_gpus_per_model
-        )
-=======
->>>>>>> 22b88b33
 
         assert config.hardware.num_gpus_per_ensemble % config.hardware.num_gpus_per_model == 0, (
             "Invalid ensemble vs. model size GPU group configuration: "
