import copy
import json

import numpy as np
from matplotlib.collections import LineCollection

<<<<<<< HEAD
=======
from aifs import diagnostics

>>>>>>> d3d3a651

class EquirectangularProjection:
    def __init__(self):
        self.x_offset = 0.0
        self.y_offset = 0.0

    def __call__(self, lon, lat):
        lon_rad = np.radians(lon)
        lat_rad = np.radians(lat)
        x = [v - 2 * np.pi if v > np.pi else v for v in lon_rad]
        y = lat_rad
        return x, y

    def inverse(self, x, y):
        lon = np.degrees(x)
        lat = np.degrees(y)
        return lon, lat


class Coastlines:
    def __init__(self, projection=None):
        try:
            # this requires python 3.9 or newer
            from importlib.resources import files
        except ImportError:
            try:
                from importlib_resources import files
            except ModuleNotFoundError as e:
                raise ModuleNotFoundError("Please install importlib_resources on Python <=3.8.") from e

        # Get the path to "continents.json" within your library
<<<<<<< HEAD
        self.continents_file = impresources.files(diagnostics) / "continents.json"
=======
        self.continents_file = files(diagnostics) / "continents.json"
>>>>>>> d3d3a651

        # Load GeoJSON data from the file
        with self.continents_file.open("rt") as file:
            self.data = json.load(file)

        if projection is None:
            self.projection = EquirectangularProjection()

        self.process_data()

    # Function to extract LineString coordinates
    @staticmethod
    def extract_coordinates(feature):
        return feature["geometry"]["coordinates"]

    def process_data(self):
        lines = []
        for feature in self.data["features"]:
            coordinates = self.extract_coordinates(feature)
            x, y = zip(*coordinates)  # Unzip the coordinates into separate x and y lists

            lines.append(list(zip(*self.projection(x, y))))  # Convert lat/lon to Cartesian coordinates
        self.lines = LineCollection(lines, linewidth=0.5, color="black")

    def plot_continents(self, ax):
        # Add the lines to the axis as a collection
        # Note that we have to provide a copy of the lines, because of Matplotlib
        ax.add_collection(copy.copy(self.lines))<|MERGE_RESOLUTION|>--- conflicted
+++ resolved
@@ -4,11 +4,8 @@
 import numpy as np
 from matplotlib.collections import LineCollection
 
-<<<<<<< HEAD
-=======
 from aifs import diagnostics
 
->>>>>>> d3d3a651
 
 class EquirectangularProjection:
     def __init__(self):
@@ -40,11 +37,7 @@
                 raise ModuleNotFoundError("Please install importlib_resources on Python <=3.8.") from e
 
         # Get the path to "continents.json" within your library
-<<<<<<< HEAD
-        self.continents_file = impresources.files(diagnostics) / "continents.json"
-=======
         self.continents_file = files(diagnostics) / "continents.json"
->>>>>>> d3d3a651
 
         # Load GeoJSON data from the file
         with self.continents_file.open("rt") as file:
