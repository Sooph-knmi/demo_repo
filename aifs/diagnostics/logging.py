import pytorch_lightning as pl
from omegaconf import DictConfig
from omegaconf import OmegaConf

from aifs.utils.logger import get_code_logger

LOGGER = get_code_logger(__name__)


def get_tensorboard_logger(config: DictConfig, model: pl.LightningModule):
    """Setup TensorBoard experiment logger.

    Parameters
    ----------
    config : DictConfig
        Job configuration
    model: GraphForecaster
        Model to watch

    Returns
    -------
    _type_
        Logger object, or None
    """
    if not config.diagnostics.log.tensorboard.enabled:
        LOGGER.debug("Tensorboard logging is disabled.")
        return None

    from pytorch_lightning.loggers import TensorBoardLogger

    logger = TensorBoardLogger(
        save_dir=config.hardware.paths.logs.tensorboard,
        log_graph=False,
    )
    return logger


def get_wandb_logger(config: DictConfig, model: pl.LightningModule):
    """Setup Weights & Biases experiment logger.

    Parameters
    ----------
    config : DictConfig
        Job configuration
    model: GraphForecaster
        Model to watch

    Returns
    -------
    _type_
        Logger object
    """
    if not config.diagnostics.log.wandb.enabled:
        LOGGER.debug("Weights & Biases logging is disabled.")
        return None

    from pytorch_lightning.loggers.wandb import WandbLogger

    logger = WandbLogger(
        project="aifs-fc",
        entity="ecmwf-ml",
        id=config.training.run_id,
<<<<<<< HEAD
        save_dir=config.hardware.paths.logs.wandb,
=======
        save_dir=config.hardware.paths.logs,
>>>>>>> 501bd105
        offline=config.diagnostics.log.wandb.offline,
        log_model=config.diagnostics.log.wandb.log_model,
        resume=config.training.run_id is not None,
    )
    logger.log_hyperparams(OmegaConf.to_container(config, resolve=True))
    if config.diagnostics.log.wandb.gradients or config.diagnostics.log.wandb.parameters:
        if config.diagnostics.log.wandb.gradients and config.diagnostics.log.wandb.parameters:
            log_ = "all"
        elif config.diagnostics.log.wandb.gradients:
            log_ = "gradients"
        else:
            log_ = "parameters"
        logger.watch(model, log=log_, log_freq=config.diagnostics.log.interval, log_graph=False)

    return logger<|MERGE_RESOLUTION|>--- conflicted
+++ resolved
@@ -7,15 +7,13 @@
 LOGGER = get_code_logger(__name__)
 
 
-def get_tensorboard_logger(config: DictConfig, model: pl.LightningModule):
+def get_tensorboard_logger(config: DictConfig):
     """Setup TensorBoard experiment logger.
 
     Parameters
     ----------
     config : DictConfig
         Job configuration
-    model: GraphForecaster
-        Model to watch
 
     Returns
     -------
@@ -60,11 +58,7 @@
         project="aifs-fc",
         entity="ecmwf-ml",
         id=config.training.run_id,
-<<<<<<< HEAD
         save_dir=config.hardware.paths.logs.wandb,
-=======
-        save_dir=config.hardware.paths.logs,
->>>>>>> 501bd105
         offline=config.diagnostics.log.wandb.offline,
         log_model=config.diagnostics.log.wandb.log_model,
         resume=config.training.run_id is not None,
