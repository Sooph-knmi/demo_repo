--- conflicted
+++ resolved
@@ -261,23 +261,14 @@
 
     def _sanitise_checkpoints(self, model) -> None:
         # Delete paths from checkpoint
-<<<<<<< HEAD
-
-=======
->>>>>>> 0504bc1c
         for path in model.config.hardware.paths.keys():
             model.config.hardware.paths[path] = "/"
         # Delete filenames from checkpoint
         for file in model.config.hardware.files.keys():
             model.config.hardware.files[file] = "/"
         # Disable logging and plotting
-<<<<<<< HEAD
         model.config.diagnostics.plot.enabled = False
         model.config.diagnostics.log.wandb.enabled = False
-=======
-        model.config.plot.enabled = False
-        model.config.log.wandb.enabled = False
->>>>>>> 0504bc1c
         return model
 
     def _save_checkpoint(self, trainer: "pl.Trainer", filepath: str) -> None:
