from typing import Dict
from typing import Optional
from typing import Tuple

import matplotlib.pyplot as plt
import matplotlib.style as mplstyle
import numpy as np
from matplotlib.colors import TwoSlopeNorm
from matplotlib.figure import Figure

from aifs.diagnostics.maps import Coastlines
from aifs.diagnostics.maps import EquirectangularProjection
from aifs.utils.logger import get_code_logger


LOGGER = get_code_logger(__name__)

continents = Coastlines()


def init_plot_settings():
    SMALL_SIZE = 10
    MEDIUM_SIZE = 10

    mplstyle.use("fast")
    plt.rcParams["path.simplify_threshold"] = 0.9

    plt.rc("font", size=SMALL_SIZE)  # controls default text sizes
    plt.rc("axes", titlesize=SMALL_SIZE)  # fontsize of the axes title
    plt.rc("axes", labelsize=MEDIUM_SIZE)  # fontsize of the x and y labels
    plt.rc("xtick", labelsize=SMALL_SIZE)  # fontsize of the tick labels
    plt.rc("ytick", labelsize=SMALL_SIZE)  # fontsize of the tick labels
    plt.rc("legend", fontsize=SMALL_SIZE)  # legend fontsize
    plt.rc("figure", titlesize=SMALL_SIZE)  # fontsize of the figure title


def _hide_axes_ticks(ax) -> None:
    """Hide x/y-axis ticks.

    Parameters
    ----------
    ax : _type_
        Axes object handle
    """

    plt.setp(ax.get_xticklabels(), visible=False)
    plt.setp(ax.get_yticklabels(), visible=False)
    ax.tick_params(axis="both", which="both", length=0)


def plot_loss(
    x: np.ndarray,
) -> Figure:
    """Plots data for one multilevel sample.

    Parameters
    ----------
    x : np.ndarray
        Data for Plotting of shape (npred,)

    Returns
    -------
    Figure
        The figure object handle.
    """

    fig, ax = plt.subplots(1, 1, figsize=(4, 3))
    colors = []
    for c in "krbgym":
        colors.extend([c] * 13)
    colors.extend(["c"] * 12)
    ax.bar(np.arange(x.size), x, color=colors, log=1)

    return fig


def plot_predicted_multilevel_flat_sample(
    parameters: Dict[str, int],
    n_plots_per_sample: int,
    latlons: np.ndarray,
    x: np.ndarray,
    y_true: np.ndarray,
    y_pred: np.ndarray,
) -> Figure:
    """Plots data for one multilevel latlon-"flat" sample.

    NB: this can be very slow for large data arrays
    call it as infrequently as possible!

    Parameters
    ----------
    latlons : np.ndarray
        lat/lon coordinates array, shape (lat*lon, 2)
    x : np.ndarray
        Input data of shape (lat*lon, nvar*level)
    y_true : np.ndarray
        Expected data of shape (lat*lon, nvar*level)
    y_pred : np.ndarray
        Predicted data of shape (lat*lon, nvar*level)

    Returns
    -------
    Figure
        The figure object handle.
    """
    n_plots_x, n_plots_y = len(parameters), n_plots_per_sample

    figsize = (n_plots_y * 4, n_plots_x * 3)
    fig, ax = plt.subplots(n_plots_x, n_plots_y, figsize=figsize)

    pc = EquirectangularProjection()
    lat, lon = latlons[:, 0], latlons[:, 1]
    pc_lon, pc_lat = pc(lon, lat)

    for plot_idx, (variable_idx, variable_name) in enumerate(parameters.items()):
        xt = x[..., variable_idx].squeeze()
        yt = y_true[..., variable_idx].squeeze()
        yp = y_pred[..., variable_idx].squeeze()
        if n_plots_x > 1:
            plot_flat_sample(fig, ax[plot_idx, :], pc_lon, pc_lat, xt, yt, yp, variable_name)
        else:
            plot_flat_sample(fig, ax, pc_lon, pc_lat, xt, yt, yp, variable_name)

    return fig


def plot_flat_sample(
    fig,
    ax,
    lon: np.ndarray,
    lat: np.ndarray,
    input_: np.ndarray,
    truth: np.ndarray,
    pred: np.ndarray,
    vname: str,
) -> None:
    """Plot a "flat" 1D sample.

    Data on non-rectangular (reduced Gaussian) grids.

    Parameters
    ----------
    fig : _type_
        Figure object handle
    ax : _type_
        Axis object handle
    lon : np.ndarray
        longitude coordinates array, shape (lon,)
    lat : np.ndarray
        latitude coordinates array, shape (lat,)
    input_ : np.ndarray
        Input data of shape (lat*lon,)
    truth : np.ndarray
        Expected data of shape (lat*lon,)
    pred : np.ndarray
        Predicted data of shape (lat*lon,)
    vname : str
        Variable name
    """

    scatter_plot(fig, ax[0], lon, lat, input_, title=f"{vname} input")
    scatter_plot(fig, ax[1], lon, lat, truth, title=f"{vname} target")
    scatter_plot(fig, ax[2], lon, lat, pred, title=f"{vname} pred")
    scatter_plot(fig, ax[3], lon, lat, truth - pred, cmap="bwr", title=f"{vname} pred err")
    scatter_plot(fig, ax[4], lon, lat, pred - input_, cmap="bwr", title=f"{vname} increment [pred - input]")
    scatter_plot(fig, ax[5], lon, lat, truth - input_, cmap="bwr", title=f"{vname} persist err")


def scatter_plot(fig, ax, lon: np.array, lat: np.array, data: np.array, cmap: str = "viridis", title: Optional[str] = None) -> None:
    """Lat-lon scatter plot: can work with arbitrary grids.

    Parameters
    ----------
    fig : _type_
        Figure object handle
    ax : _type_
        Axis object handle
    lon : np.ndarray
        longitude coordinates array, shape (lon,)
    lat : np.ndarray
        latitude coordinates array, shape (lat,)
    data : _type_
        Data to plot
    cmap : str, optional
        Colormap string from matplotlib, by default "viridis"
    title : _type_, optional
        Title for plot, by default None
    """
    psc = ax.scatter(
        lon,
        lat,
        c=data,
        cmap=cmap,
        s=1,
        alpha=1.0,
        norm=TwoSlopeNorm(vcenter=0.0) if cmap == "bwr" else None,
        rasterized=True,
    )
    ax.set_xlim((-np.pi, np.pi))
    ax.set_ylim((-np.pi / 2, np.pi / 2))

    continents.plot_continents(ax)

    if title is not None:
        ax.set_title(title)

    ax.set_aspect("auto", adjustable=None)
    _hide_axes_ticks(ax)
    fig.colorbar(psc, ax=ax)


def plot_rank_histograms(
    parameters: Dict[int, str],
    rh: np.ndarray,
) -> Figure:
    """Plots one rank histogram per target variable."""
    fig, ax = plt.subplots(1, len(parameters), figsize=(len(parameters) * 4.5, 4))
    n_ens = rh.shape[0] - 1
    rh = rh.astype(float)

    for plot_idx, (variable_idx, variable_name) in enumerate(parameters.items()):
        rh_ = rh[:, variable_idx]
        ax[plot_idx].bar(np.arange(0, n_ens + 1), rh_ / rh_.sum(), linewidth=1, color="blue", width=0.7)
        ax[plot_idx].hlines(rh_.mean() / rh_.sum(), xmin=-0.5, xmax=n_ens + 0.5, linestyles="--", colors="red")
        ax[plot_idx].set_title(f"{variable_name} ranks")
        # ax[plot_idx].set_xlabel("Ens member index")
        _hide_axes_ticks(ax[plot_idx])

    return fig


def plot_predicted_ensemble(
    parameters: Dict[int, str],
    latlons: np.ndarray,
    y_true: np.ndarray,
    y_pred: np.ndarray,
) -> Figure:
    """Plots data for one ensemble sample.

    Args:
        latlons: lat/lon coordinates array, shape (lat*lon, 2)
        x, y_true, y_pred: arrays of shape (nens, latlon, nvar)
    Returns:
        The figure object handle.
    """
    nens = y_pred.shape[0]
    n_plots_x, n_plots_y = len(parameters), nens + 4  # we also plot the truth, ensemble mean, mean error and spread
    LOGGER.debug("n_plots_x = %d, n_plots_y = %d", n_plots_x, n_plots_y)

    figsize = (n_plots_y * 4, n_plots_x * 3)
    fig, ax = plt.subplots(n_plots_x, n_plots_y, figsize=figsize)
    pc = EquirectangularProjection()

    for plot_idx, (variable_idx, variable_name) in enumerate(parameters.items()):
        yt = y_true[..., variable_idx].squeeze()
        yp = y_pred[..., variable_idx].squeeze()
        ax_ = ax[plot_idx, :] if n_plots_x > 1 else ax
        plot_ensemble(fig, ax_, pc, latlons, yt, yp, variable_name)

    return fig


def plot_ensemble_initial_conditions(
    parameters: Dict[int, str],
    latlons: np.ndarray,
    y_pert: np.ndarray,
) -> Figure:
    """Plots data for one ensemble sample.

    Args:
        latlons: lat/lon coordinates array, shape (lat*lon, 2)
        x, y_true, y_pred: arrays of shape (nens, latlon, nvar)
    Returns:
        The figure object handle.
    """
    nens = y_pert.shape[0]
    n_plots_x, n_plots_y = len(parameters), nens + 1  # plot the mean and perturbations

    figsize = (n_plots_y * 4, n_plots_x * 3)
    fig, ax = plt.subplots(n_plots_x, n_plots_y, figsize=figsize)
    pc = EquirectangularProjection()

    for plot_idx, (variable_idx, variable_name) in enumerate(parameters.items()):
        yp = y_pert[..., variable_idx].squeeze()
        LOGGER.debug("Variable idx %d name %s -- yp.shape = %s", variable_idx, variable_name, yp.shape)
        ax_ = ax[plot_idx, :] if n_plots_x > 1 else ax
        plot_ensemble_ic(fig, ax_, pc, latlons, yp, variable_name)

    return fig


def plot_kcrps(parameters: Dict[str, int], latlons: np.ndarray, pkcrps: np.ndarray) -> Figure:
    """
    Plots pointwise KCRPS values
    latlons: lat/lon coordinates array, shape (lat*lon, 2)
    pkcrps: array of pointwise kcrps values, shape (nvar, latlon)
    """
    assert latlons.shape[0] == pkcrps.shape[1], "Error: shape mismatch!"

    fig, ax = plt.subplots(1, len(parameters), figsize=(len(parameters) * 4, 3))
    lat, lon = latlons[:, 0], latlons[:, 1]
    pc = EquirectangularProjection()

    for plot_idx, (variable_idx, variable_name) in enumerate(parameters.items()):
        pkcrps_ = pkcrps[variable_idx, :].squeeze()
        ax_ = ax[plot_idx] if len(parameters) > 1 else ax
        scatter_plot(fig, ax_, pc, lat, lon, pkcrps_, title=f"{variable_name} kCRPS")
    return fig


def plot_ensemble(
    fig,
    ax,
    pc,
    latlons: np.ndarray,
    truth: np.ndarray,
    pred: np.ndarray,
    vname: str,
    ens_dim: int = 0,
) -> None:
    """Use this when plotting ensembles, where each member is defined on "flat" (reduced
    Gaussian) grids."""

    lat, lon = latlons[:, 0], latlons[:, 1]
    nens = pred.shape[ens_dim]
    ens_mean, ens_sd = pred.mean(axis=ens_dim), pred.std(axis=ens_dim)

    # ensemble mean
    scatter_plot(fig, ax[0], pc, lat, lon, truth, title=f"{vname} target")
    # ensemble mean
    scatter_plot(fig, ax[1], pc, lat, lon, ens_mean, title=f"{vname} pred mean")
    # ensemble spread
    scatter_plot(fig, ax[2], pc, lat, lon, ens_mean - truth, cmap="bwr", title=f"{vname} ens mean err")
    # ensemble mean error
    scatter_plot(fig, ax[3], pc, lat, lon, ens_sd, title=f"{vname} ens sd")
    # ensemble members (difference from mean)
    for i_ens in range(nens):
        scatter_plot(
            fig,
            ax[i_ens + 4],
            pc,
            lat,
            lon,
            np.take(pred, i_ens, axis=ens_dim) - ens_mean,
            cmap="bwr",
            title=f"{vname}_{i_ens + 1} - mean",
        )


def plot_ensemble_ic(
    fig,
    ax,
    pc,
    latlons: np.ndarray,
    pert: np.ndarray,
    vname: str,
    ens_dim: int = 0,
) -> None:
    lat, lon = latlons[:, 0], latlons[:, 1]
    nens = pert.shape[ens_dim]

    ens_ic_mean = pert.mean(axis=ens_dim)
    scatter_plot(fig, ax[0], pc, lat, lon, ens_ic_mean.squeeze(), cmap="viridis", title=f"{vname}_mean")

    # ensemble ICs
    for i_ens in range(nens):
        scatter_plot(
            fig,
            ax[i_ens + 1],
            pc,
            lat,
            lon,
            np.take(pert, i_ens, axis=ens_dim) - ens_ic_mean,
            cmap="bwr",
            title=f"{vname}_{i_ens + 1}",
        )


def plot_graph_features(
    latlons: np.ndarray,
    features: np.ndarray,
) -> Figure:
    """Plot trainable graph features.

    Parameters
    ----------
    latlons : np.ndarray
        Latitudes and longitudes
    features : np.ndarray
        Trainable Features

    Returns
    -------
    Figure
        Figure object handle
    """
    nplots = features.shape[-1]
    figsize = (nplots * 4, 3)
    fig, ax = plt.subplots(1, nplots, figsize=figsize)

    lat, lon = latlons[:, 0], latlons[:, 1]

    pc = EquirectangularProjection()
    pc_lon, pc_lat = pc(lon, lat)

    for i in range(nplots):
        ax_ = ax[i] if nplots > 1 else ax
<<<<<<< HEAD
        scatter_plot(fig, ax_, pc, lat, lon, features[..., i])
    return fig


def plot_spread_skill(
    parameters: Dict[int, str],
    ss_metric: Tuple[np.ndarray, np.ndarray],
    time_step: int,
) -> Figure:
    nplots = len(parameters)
    figsize = (nplots * 5, 4)
    fig, ax = plt.subplots(1, nplots, figsize=figsize)

    assert isinstance(ss_metric, tuple), f"Expected a tuple and got {type(ss_metric)}!"
    assert len(ss_metric) == 2, f"Expected a 2-tuple and got a {len(ss_metric)}-tuple!"
    assert (
        ss_metric[0].shape[1] == nplots
    ), f"Shape mismatch in the RMSE metric: expected (..., {nplots}) and got {ss_metric[0].shape}!"
    assert (
        ss_metric[0].shape == ss_metric[1].shape
    ), f"RMSE and spread metric shapes do not match! {ss_metric[0].shape} and {ss_metric[1].shape}"

    rmse, spread = ss_metric[0], ss_metric[1]
    rollout = rmse.shape[0]
    x = np.arange(1, rollout + 1) * time_step

    for i, (_, pname) in enumerate(parameters.items()):
        ax_ = ax[i] if nplots > 1 else ax
        ax_.plot(x, rmse[:, i], "-o", color="red", label="mean RMSE")
        ax_.plot(x, spread[:, i], "-o", color="blue", label="spread")
        ax_.legend()
        ax_.set_title(f"{pname} spread-skill")
        ax_.set_xticks(x)
        ax_.set_xlabel("Lead time [hrs]")
=======
        scatter_plot(fig, ax_, pc_lon, pc_lat, features[..., i])
>>>>>>> 3614d4bd

    return fig<|MERGE_RESOLUTION|>--- conflicted
+++ resolved
@@ -405,8 +405,8 @@
 
     for i in range(nplots):
         ax_ = ax[i] if nplots > 1 else ax
-<<<<<<< HEAD
-        scatter_plot(fig, ax_, pc, lat, lon, features[..., i])
+        scatter_plot(fig, ax_, pc_lon, pc_lat, features[..., i])
+
     return fig
 
 
@@ -440,8 +440,5 @@
         ax_.set_title(f"{pname} spread-skill")
         ax_.set_xticks(x)
         ax_.set_xlabel("Lead time [hrs]")
-=======
-        scatter_plot(fig, ax_, pc_lon, pc_lat, features[..., i])
->>>>>>> 3614d4bd
 
     return fig