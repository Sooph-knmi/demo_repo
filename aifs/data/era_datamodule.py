--- conflicted
+++ resolved
@@ -41,12 +41,8 @@
             fname=self._get_data_filename(stage),
             era_data_reader=read_era_data,
             lead_time=self.config["model:lead-time"],
-<<<<<<< HEAD
             rollout=rollout,
-=======
-            rollout=self.config["model:rollout"],
             multistep=self.config["model:multistep-input"],
->>>>>>> b93639b6
             rank=self.local_rank,
             world_size=self.config["model:num-gpus"] * self.config["model:num-nodes"],
         )
