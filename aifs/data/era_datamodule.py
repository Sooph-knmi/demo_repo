import math
import os
from pathlib import Path
from typing import Optional

import pytorch_lightning as pl
import zarr
from omegaconf import DictConfig
from torch.utils.data import DataLoader

from aifs.data.era_dataset import ERA5NativeGridDataset
from aifs.data.era_dataset import worker_init_func
from aifs.data.era_readers import read_era_data
from aifs.utils.logger import get_code_logger


LOGGER = get_code_logger(__name__)


class ERA5DataModule(pl.LightningDataModule):
    """ERA5 data module for PyTorch Lightning."""

    def __init__(self, config: DictConfig) -> None:
        """Initialize ERA5 data module.

        Parameters
        ----------
        config : DictConfig
            Job configuration
        """
        super().__init__()
        self.bs_train = config.dataloader.batch_size.training
        self.bs_val = config.dataloader.batch_size.validation

        self.num_workers_train = config.dataloader.num_workers.training
        self.num_workers_val = config.dataloader.num_workers.validation
        self.config = config

<<<<<<< HEAD
        self.global_rank = int(os.environ.get("SLURM_PROCID", "0"))
        self.group_id = self.global_rank // self.config.hardware.group_size
        self.group_rank = self.global_rank % self.config.hardware.group_size
        self.num_groups = math.ceil(
            self.config.hardware.num_gpus_per_node * self.config.hardware.num_nodes / self.config.hardware.group_size
        )

        LOGGER.info("self.config.training.eda_initial_perturbations = %s", self.config.training.eda_initial_perturbations)
        LOGGER.info(
            "type(self.config.training.eda_initial_perturbations) = %s", type(self.config.training.eda_initial_perturbations)
=======
        self.global_rank = int(os.environ.get("SLURM_PROCID", "0"))  # global rank
        self.model_comm_group_id = (
            self.global_rank // self.config.hardware.num_gpus_per_model
        )  # id of the model communication group the rank is participating in
        self.model_comm_group_rank = (
            self.global_rank % self.config.hardware.num_gpus_per_model
        )  # rank within one model communication group
        self.model_comm_num_groups = math.ceil(
            self.config.hardware.num_gpus_per_node * self.config.hardware.num_nodes / self.config.hardware.num_gpus_per_model
        )  # number of model communication groups
        LOGGER.debug(
            "Rank %d model communication group number %d, with local model communication group rank %d",
            self.global_rank,
            self.model_comm_group_id,
            self.model_comm_group_rank,
>>>>>>> 3614d4bd
        )

        self.ds_train = self._get_dataset("training", shuffle=True)

        r = self.config.training.rollout.max
        if config.diagnostics.eval.enabled:
            r = max(r, config.diagnostics.eval.rollout)
        self.ds_valid = self._get_dataset("validation", shuffle=False, rollout=r)

        ds_tmp = zarr.open(self._get_data_file_path("an", "training"), mode="r")
        self.input_metadata = ds_tmp.attrs["climetlab"]
        ds_tmp = None

    def _get_dataset(self, stage: str, shuffle: bool = True, rollout: Optional[int] = None) -> ERA5NativeGridDataset:
        rollout_config = (
            self.config.training.rollout.max
            if self.config.training.rollout.epoch_increment > 0
            else self.config.training.rollout.start
        )
        r = max(rollout, rollout_config) if rollout is not None else rollout_config
        return ERA5NativeGridDataset(
            fname_an=self._get_data_file_path("an", stage),
            data_reader=read_era_data,
            fname_eda=self._get_data_file_path("eda", stage) if self.config.training.eda_initial_perturbations else None,
            lead_time=self.config.training.lead_time,
            rollout=r,
            multistep=self.config.training.multistep_input,
<<<<<<< HEAD
            group_rank=self.group_rank,
            group_id=self.group_id,
            num_groups=self.num_groups,
=======
            model_comm_group_rank=self.model_comm_group_rank,
            model_comm_group_id=self.model_comm_group_id,
            model_comm_num_groups=self.model_comm_num_groups,
>>>>>>> 3614d4bd
            shuffle=shuffle,
        )

    def _get_data_file_path(self, type_: str, stage: str) -> str:
        # type_ == [an | eda], stage == [training | validation]
        fpath = Path(
            self.config.hardware.paths[stage][type_],
            self.config.hardware.files[stage][type_],
        )
        return fpath.as_posix()

    def _get_dataloader(self, ds: ERA5NativeGridDataset, num_workers: int, batch_size: int) -> DataLoader:
        return DataLoader(
            ds,
            batch_size=batch_size,
            # number of worker processes
            num_workers=num_workers,
            # use of pinned memory can speed up CPU-to-GPU data transfers
            # see https://pytorch.org/docs/stable/notes/cuda.html#cuda-memory-pinning
            pin_memory=True,
            # worker initializer
            worker_init_fn=worker_init_func,
            # prefetch batches
            prefetch_factor=self.config.dataloader.prefetch_factor,
            persistent_workers=False,
        )

    def train_dataloader(self) -> DataLoader:
        return self._get_dataloader(self.ds_train, self.num_workers_train, self.bs_train)

    def val_dataloader(self) -> DataLoader:
        return self._get_dataloader(self.ds_valid, self.num_workers_val, self.bs_val)<|MERGE_RESOLUTION|>--- conflicted
+++ resolved
@@ -36,18 +36,6 @@
         self.num_workers_val = config.dataloader.num_workers.validation
         self.config = config
 
-<<<<<<< HEAD
-        self.global_rank = int(os.environ.get("SLURM_PROCID", "0"))
-        self.group_id = self.global_rank // self.config.hardware.group_size
-        self.group_rank = self.global_rank % self.config.hardware.group_size
-        self.num_groups = math.ceil(
-            self.config.hardware.num_gpus_per_node * self.config.hardware.num_nodes / self.config.hardware.group_size
-        )
-
-        LOGGER.info("self.config.training.eda_initial_perturbations = %s", self.config.training.eda_initial_perturbations)
-        LOGGER.info(
-            "type(self.config.training.eda_initial_perturbations) = %s", type(self.config.training.eda_initial_perturbations)
-=======
         self.global_rank = int(os.environ.get("SLURM_PROCID", "0"))  # global rank
         self.model_comm_group_id = (
             self.global_rank // self.config.hardware.num_gpus_per_model
@@ -63,7 +51,6 @@
             self.global_rank,
             self.model_comm_group_id,
             self.model_comm_group_rank,
->>>>>>> 3614d4bd
         )
 
         self.ds_train = self._get_dataset("training", shuffle=True)
@@ -91,15 +78,9 @@
             lead_time=self.config.training.lead_time,
             rollout=r,
             multistep=self.config.training.multistep_input,
-<<<<<<< HEAD
-            group_rank=self.group_rank,
-            group_id=self.group_id,
-            num_groups=self.num_groups,
-=======
             model_comm_group_rank=self.model_comm_group_rank,
             model_comm_group_id=self.model_comm_group_id,
             model_comm_num_groups=self.model_comm_num_groups,
->>>>>>> 3614d4bd
             shuffle=shuffle,
         )
 
