--- conflicted
+++ resolved
@@ -28,29 +28,21 @@
         self.local_rank = int(os.environ.get("SLURM_PROCID", "0"))
 
         self.ds_train = self._get_dataset("training")
-<<<<<<< HEAD
-        self.ds_valid = self._get_dataset("validation")
-=======
 
         r = self.config["model:rollout-max"]
         if config["diagnostics:eval:enabled"]:
             r = max(r, self.config["diagnostics:eval:rollout"])
         self.ds_valid = self._get_dataset("validation", rollout=r)
->>>>>>> 422e5bfb
 
         ds_tmp = zarr.open(self._get_data_filename("training"), mode="r")
         self.input_metadata = ds_tmp.attrs["climetlab"]
         ds_tmp = None
 
-<<<<<<< HEAD
-    def _get_dataset(self, stage: str) -> ERA5NativeGridDataset:
-=======
     def _get_dataset(self, stage: str, rollout: Optional[int] = None) -> ERA5NativeGridDataset:
         rollout_config = (
             self.config["model:rollout-max"] if self.config["model:rollout-epoch-increment"] > 0 else self.config["model:rollout"]
         )
         r = max(rollout, rollout_config) if rollout is not None else rollout_config
->>>>>>> 422e5bfb
         return ERA5NativeGridDataset(
             fname=self._get_data_filename(stage),
             era_data_reader=read_era_data,
@@ -91,7 +83,6 @@
         return self._get_dataloader(self.ds_valid, self.num_workers_val, self.bs_val)
 
 
-<<<<<<< HEAD
 # class ERA5TestDataModule(pl.LightningDataModule):
 #     def __init__(self, config: YAMLConfig) -> None:
 #         super().__init__()
@@ -150,65 +141,4 @@
 #         return self._get_dataloader(self.ds_test, self.num_workers_test, self.bs_test)
 
 #     def predict_dataloader(self) -> DataLoader:
-#         return self._get_dataloader(self.ds_predict, self.num_workers_test, self.bs_test)
-=======
-class ERA5TestDataModule(pl.LightningDataModule):
-    def __init__(self, config: YAMLConfig) -> None:
-        super().__init__()
-        self.bs_test = config["model:dataloader:batch-size:test"]
-        self.num_workers_test = config["model:dataloader:num-workers:test"]
-        self.config = config
-
-        # TODO: will this work correctly in multi-node runs?
-        self.local_rank = int(os.environ.get("SLURM_PROCID", "0"))
-
-        # load data used to transform input
-        ds_tmp = zarr.open(self._get_data_filename("training"), mode="r")
-        self.input_metadata = ds_tmp.attrs["climetlab"]
-        ds_tmp = None
-
-        self.ds_test = self._get_dataset("test")
-        self.ds_predict = self._get_dataset("predict")
-
-    def _get_dataset(self, stage: str) -> ERA5NativeGridDataset:
-        return ERA5NativeGridDataset(
-            fname=self._get_data_filename(stage),
-            era_data_reader=read_era_data,
-            lead_time=self.config["model:lead-time"],
-            rollout=self.config["model:rollout"],
-            multistep=self.config["model:multistep-input"],
-            rank=self.local_rank,
-            world_size=self.config["model:num-gpus"] * self.config["model:num-nodes"],
-            shuffle=False,
-        )
-
-    def _get_data_filename(self, stage: str) -> str:
-        # field_type == [pl | sfc], stage == [training | validation | test]
-        return os.path.join(
-            self.config[f"input:{stage}:basedir"].format(resolution=self.config["input:resolution"]),
-            self.config[f"input:{stage}:filename"].format(resolution=self.config["input:resolution"]),
-        )
-
-    def _get_dataloader(self, ds: ERA5NativeGridDataset, num_workers: int, batch_size: int) -> DataLoader:
-        return DataLoader(
-            ds,
-            batch_size=batch_size,
-            num_workers=num_workers,
-            pin_memory=True,
-            worker_init_fn=worker_init_func,
-            prefetch_factor=_DL_PREFETCH_FACTOR,
-            persistent_workers=False,
-        )
-
-    def train_dataloader(self) -> DataLoader:
-        raise NotImplementedError("The ERA5TestDataModule should be used for inference (test-mode) only!")
-
-    def val_dataloader(self) -> DataLoader:
-        raise NotImplementedError("The ERA5TestDataModule should be used for inference (test-mode) only!")
-
-    def test_dataloader(self) -> DataLoader:
-        return self._get_dataloader(self.ds_test, self.num_workers_test, self.bs_test)
-
-    def predict_dataloader(self) -> DataLoader:
-        return self._get_dataloader(self.ds_predict, self.num_workers_test, self.bs_test)
->>>>>>> 422e5bfb
+#         return self._get_dataloader(self.ds_predict, self.num_workers_test, self.bs_test)