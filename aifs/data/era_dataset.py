--- conflicted
+++ resolved
@@ -92,15 +92,7 @@
         shard_start = self.rank * shard_size + (self.mstep - 1) * self.lead_step
         shard_end = min((self.rank + 1) * shard_size, self.ds.shape[0] - self.rollout * self.lead_step)
 
-<<<<<<< HEAD
         ds_len = shard_end - shard_start
-=======
-        # this must happen on ALL ranks
-        # shift start position to have sufficient samples for multistep input
-        shard_start = shard_start + (self.multi_step - 1) * self.lead_step
-
-        ds_len = shard_end - shard_start - self.rollout
->>>>>>> 1f995f7c
         self.n_samples_per_worker = ds_len // n_workers
 
         low = shard_start + worker_id * self.n_samples_per_worker
