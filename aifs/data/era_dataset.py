import os
import random
import re
from typing import Callable
from typing import Optional

import numpy as np
import torch
from einops import rearrange
from torch.utils.data import get_worker_info
from torch.utils.data import IterableDataset
from zarr.core import Array

from aifs.utils.logger import get_code_logger

LOGGER = get_code_logger(__name__, debug=False)


class ERA5NativeGridDataset(IterableDataset):
    """Iterable dataset for ERA5 2D + 3D data on the native (reduced-Gaussian) grid."""

    BASE_SEED = 42

    def __init__(
        self,
        fname_an: str,
        data_reader: Callable,
        fname_eda: Optional[str] = None,
        lead_time: int = 6,
        rollout: int = 4,
        multistep: int = 1,
<<<<<<< HEAD
        group_rank: int = 0,
        group_id: int = 0,
        num_groups: int = 1,
=======
        model_comm_group_rank: int = 0,
        model_comm_group_id: int = 0,
        model_comm_num_groups: int = 1,
>>>>>>> 3614d4bd
        shuffle: bool = True,
    ) -> None:
        """Initialize (part of) the dataset state.

        Parameters
        ----------
        fname_an, fname_eda : str, the latter optional
            zarr file names (analysis and EDA) with 2D / 3D data
            if fname_eda is None, then no EDA data is read or used
        data_reader : Callable
            user function that opens and returns the zarr array data
        lead_time : int, optional
            lead time (multiple of 6 hours!), by default 6
        rollout : int, optional
            length of rollout window (Keisler, 2021), by default 4
        multistep : int, optional
            collate (t-1, ... t - multistep) into the input state vector, by default 1
<<<<<<< HEAD
        group_rank : int, optional
            process rank in the torch.distributed group (important when running on multiple GPUs), by default 0
        group_id: int, optional
            group ID, default 0
        num_groups : int, optional
=======
        model_comm_group_rank : int, optional
            process rank in the torch.distributed group (important when running on multiple GPUs), by default 0
        model_comm_group_id: int, optional
            device group ID, default 0
        model_comm_num_groups : int, optional
>>>>>>> 3614d4bd
            total number of device groups, by default 1
        shuffle : bool, optional
            Shuffle batches, by default True

        Raises
        ------
        RuntimeError
            Multistep value cannot be negative.
        """
        self.fname_an = fname_an
        self.fname_eda = fname_eda

        # master switch for EDA
        self.eda = self.fname_eda is not None

        LOGGER.info("Are we using the EDA dataset? %s", self.eda)
        LOGGER.info("Analysis zarr filename: %s", self.fname_an)
        LOGGER.info("EDA zarr filename: %s", self.fname_eda if self.eda else "N/A")

        self.ds_an: Optional[Array] = None
        self.ds_eda: Optional[Array] = None

        self.lead_time = lead_time
        # Data_step should be stored in meta-data of file
        self.data_step = int(re.findall(r"\d+", self.fname_an)[-1])
        assert self.data_step == 6 or self.data_step == 1, f"Data step detected as {self.data_step}, only 1 and 6 are supported"
        assert self.lead_time > 0 and self.lead_time % self.data_step == 0, f"Lead time must be multiple of {self.data_step} hours"
        self.lead_step = lead_time // self.data_step

        LOGGER.debug("Dataset lead_time = %d, lead_step = %d ..., date_step = %d", self.lead_time, self.lead_step, self.data_step)

        self.rollout = rollout

        self._read_era = data_reader

        # lazy init
        self.rng: Optional[int] = None

        # DDP-relevant info
<<<<<<< HEAD
        self.group_rank = group_rank
        self.num_groups = num_groups
        self.group_id = group_id
=======
        self.model_comm_group_rank = model_comm_group_rank
        self.model_comm_num_groups = model_comm_num_groups
        self.model_comm_group_id = model_comm_group_id
>>>>>>> 3614d4bd
        self.global_rank = int(os.environ.get("SLURM_PROCID", "0"))

        # additional state vars (lazy init)
        self.n_samples_per_worker = 0
        self.chunk_index_range: Optional[np.ndarray] = None
        self.shuffle = shuffle

        self.multi_step = multistep
        if self.multi_step <= 0:
            LOGGER.error(
                "Multistep value invalid %d - check your configuration file!",
                self.multi_step,
            )
            raise RuntimeError

    def per_worker_init(self, n_workers: int, worker_id: int) -> None:
        """Called by worker_init_func on each copy of WeatherBenchDataset.

        This initialises after the worker process has been spawned.

        Parameters
        ----------
        n_workers : int
            Number of workers
        worker_id : int
            Worker ID
        """

        if self.ds_an is None:
            self.ds_an = self._read_era(self.fname_an)
        if self.ds_eda is None and self.eda:
            self.ds_eda = self._read_era(self.fname_eda).data  # the EDA dataset stores its data under .data
            LOGGER.debug("ds_an.shape = %s, ds_eda.shape = %s", self.ds_an.shape, self.ds_eda.shape)
            assert (
                self.ds_an.shape[0] == self.ds_eda.shape[0]
            ), f"The ERA5 analysis and EDA datasets have different lengths! {self.ds_an.shape[0]} != {self.ds_eda.shape[0]}"

        # Total number of valid ICs is dataset length
        # minus rollout
        # minus additional multistep inputs
<<<<<<< HEAD
        ds_total_len = self.ds_an.shape[0] - (self.rollout + (self.multi_step - 1)) * self.lead_step
        # Divide this equally across shards (one shard per group!)
        shard_size = int(np.floor(ds_total_len / self.num_groups))
        shard_start = self.group_id * shard_size + (self.multi_step - 1) * self.lead_step
        shard_end = min((self.group_id + 1) * shard_size, self.ds_an.shape[0] - self.rollout * self.lead_step)
=======
        ds_total_len = self.ds.shape[0] - (self.rollout + (self.multi_step - 1)) * self.lead_step
        # Divide this equally across shards (one shard per group!)
        shard_size = int(np.floor(ds_total_len / self.model_comm_num_groups))
        shard_start = self.model_comm_group_id * shard_size + (self.multi_step - 1) * self.lead_step
        shard_end = min((self.model_comm_group_id + 1) * shard_size, self.ds.shape[0] - self.rollout * self.lead_step)
>>>>>>> 3614d4bd

        ds_len = shard_end - shard_start
        self.n_samples_per_worker = ds_len // n_workers

        low = shard_start + worker_id * self.n_samples_per_worker
        high = min(shard_start + (worker_id + 1) * self.n_samples_per_worker, shard_end)
        LOGGER.debug(
<<<<<<< HEAD
            "Worker %d (pid %d, global_rank %d, group %d) has num_samples=%d, low/high range %d / %d",
            worker_id,
            os.getpid(),
            self.global_rank,
            self.group_id,
            self.n_samples_per_worker,
=======
            "Worker %d (pid %d, global_rank %d, model comm group %d) has low/high range %d / %d",
            worker_id,
            os.getpid(),
            self.global_rank,
            self.model_comm_group_id,
>>>>>>> 3614d4bd
            low,
            high,
        )

        self.chunk_index_range = np.arange(low, high, dtype=np.uint32)

<<<<<<< HEAD
        seed = self.BASE_SEED * (self.group_id + 1) - worker_id  # np.random.randint(low=0, high=2**30)
=======
        # each worker must have a different seed for its random number generator,
        # otherwise all the workers will output exactly the same data
        # if "PL_SEED_WORKERS" in os.environ:
        #     self.seed_worker_random_gen(worker_id, self.model_comm_group_rank)
        #     seed = np.random.randint(low=0, high=2**30)
        # else:
        #     seed = torch.initial_seed()
        # seed = self.BASE_SEED * self.model_comm_group_id + self.model_comm_group_rank

        # self.seed_worker_random_gen(worker_id, self.model_comm_group_rank)
        seed = self.BASE_SEED * (self.model_comm_group_id + 1) - worker_id  # np.random.randint(low=0, high=2**30)
>>>>>>> 3614d4bd
        torch.manual_seed(seed)
        random.seed(seed)
        self.rng = np.random.default_rng(seed=seed)

<<<<<<< HEAD
=======
        LOGGER.debug(
            "Worker %d (pid %d, global_rank %d, model comm group %d, group_rank %d) using seed %d",
            worker_id,
            os.getpid(),
            self.global_rank,
            self.model_comm_group_id,
            self.model_comm_group_rank,
            seed,
        )

    def seed_worker_random_gen(self, worker_id: int, rank: Optional[int] = None) -> None:
        # taken from https://github.com/Lightning-AI/lightning/blob/master/src/lightning/fabric/utilities/seed.py
        # https://github.com/Lightning-AI/lightning/blob/master/LICENSE
        """The worker_init_fn that Lightning automatically adds to your dataloader if you previously set the seed with
        ``seed_everything(seed, workers=True)``.

        See also the PyTorch documentation on
        `randomness in DataLoaders <https://pytorch.org/docs/stable/notes/randomness.html#dataloader>`_.
        """
        # implementation notes: https://github.com/pytorch/pytorch/issues/5059#issuecomment-817392562
        model_comm_group_rank = rank if rank is not None else 0
        # process_seed = torch.initial_seed()
        # back out the base seed so we can use all the bits
        base_seed = self.BASE_SEED * (self.model_comm_group_id + 1) - worker_id
        LOGGER.debug(
            "Initializing random number generators of group_rank %d worker %d group %d global_rank %d with base seed %d",
            model_comm_group_rank,
            worker_id,
            self.model_comm_group_id,
            self.global_rank,
            base_seed,
        )
        ss = np.random.SeedSequence([base_seed, worker_id, model_comm_group_rank])
        # use 128 bits (4 x 32-bit words)
        np.random.seed(ss.generate_state(4))
        # Spawn distinct SeedSequences for the PyTorch PRNG and the stdlib random module
        torch_ss, stdlib_ss = ss.spawn(2)
        torch.manual_seed(torch_ss.generate_state(1, dtype=np.uint64)[0])
        # use 128 bits expressed as an integer
        stdlib_seed = (stdlib_ss.generate_state(2, dtype=np.uint64).astype(object) * [1 << 64, 1]).sum()
        random.seed(stdlib_seed)

>>>>>>> 3614d4bd
    def __iter__(self):
        # this needs to happen at the start of every epoch
        if self.shuffle:
            shuffled_chunk_indices = self.rng.choice(self.chunk_index_range, size=self.n_samples_per_worker, replace=False)
        else:
            shuffled_chunk_indices = self.chunk_index_range

        LOGGER.debug(
            "Worker pid %d, global_rank %d, model comm group %d, group_rank %d using indices[0:10]: %s",
            os.getpid(),
            self.global_rank,
            self.model_comm_group_id,
            self.model_comm_group_rank,
            shuffled_chunk_indices[:10],
        )

        for i in shuffled_chunk_indices:
            start, end = (
                i - (self.multi_step - 1) * self.lead_step,
                i + (self.rollout + 1) * self.lead_step,
            )
<<<<<<< HEAD
            X = self.ds_an[start : end : self.lead_step]
            X = rearrange(X, "r var latlon -> r latlon var")
            if self.eda:
                start_ens, end_ens = (
                    i - (self.multi_step - 1) * self.lead_step,
                    i + self.lead_step,
                )
                X_ens = self.ds_eda[start_ens : end_ens : self.lead_step]
                X_ens = rearrange(X_ens, "s var e latlon -> s latlon var e")
                sample = (torch.from_numpy(X), torch.from_numpy(X_ens))
            else:
                sample = (torch.from_numpy(X),)
            yield sample
=======
            X = self.ds[start : end : self.lead_step]
            X = rearrange(X, "r var latlon -> r latlon var")
            yield torch.from_numpy(X)
>>>>>>> 3614d4bd

    def __repr__(self) -> str:
        return f"""
            {super().__repr__()}
            Analysis filename: {str(self.fname_an)}
            Lead time: {self.lead_time}
            Rollout: {self.rollout}
            Multistep: {self.multi_step}
        """


def worker_init_func(worker_id: int) -> None:
    """Configures each dataset worker process.

    Calls WeatherBenchDataset.per_worker_init() on each dataset object.

    Parameters
    ----------
    worker_id : int
        Worker ID

    Raises
    ------
    RuntimeError
        If worker_info is None
    """
    worker_info = get_worker_info()  # information specific to each worker process
    if worker_info is None:
        LOGGER.error("worker_info is None! Set num_workers > 0 in your dataloader!")
        raise RuntimeError
    dataset_obj = worker_info.dataset  # the copy of the dataset held by this worker process.
    dataset_obj.per_worker_init(
        n_workers=worker_info.num_workers,
        worker_id=worker_id,
    )<|MERGE_RESOLUTION|>--- conflicted
+++ resolved
@@ -29,15 +29,9 @@
         lead_time: int = 6,
         rollout: int = 4,
         multistep: int = 1,
-<<<<<<< HEAD
-        group_rank: int = 0,
-        group_id: int = 0,
-        num_groups: int = 1,
-=======
         model_comm_group_rank: int = 0,
         model_comm_group_id: int = 0,
         model_comm_num_groups: int = 1,
->>>>>>> 3614d4bd
         shuffle: bool = True,
     ) -> None:
         """Initialize (part of) the dataset state.
@@ -55,19 +49,11 @@
             length of rollout window (Keisler, 2021), by default 4
         multistep : int, optional
             collate (t-1, ... t - multistep) into the input state vector, by default 1
-<<<<<<< HEAD
-        group_rank : int, optional
-            process rank in the torch.distributed group (important when running on multiple GPUs), by default 0
-        group_id: int, optional
-            group ID, default 0
-        num_groups : int, optional
-=======
         model_comm_group_rank : int, optional
             process rank in the torch.distributed group (important when running on multiple GPUs), by default 0
         model_comm_group_id: int, optional
             device group ID, default 0
         model_comm_num_groups : int, optional
->>>>>>> 3614d4bd
             total number of device groups, by default 1
         shuffle : bool, optional
             Shuffle batches, by default True
@@ -107,15 +93,9 @@
         self.rng: Optional[int] = None
 
         # DDP-relevant info
-<<<<<<< HEAD
-        self.group_rank = group_rank
-        self.num_groups = num_groups
-        self.group_id = group_id
-=======
         self.model_comm_group_rank = model_comm_group_rank
         self.model_comm_num_groups = model_comm_num_groups
         self.model_comm_group_id = model_comm_group_id
->>>>>>> 3614d4bd
         self.global_rank = int(os.environ.get("SLURM_PROCID", "0"))
 
         # additional state vars (lazy init)
@@ -156,19 +136,11 @@
         # Total number of valid ICs is dataset length
         # minus rollout
         # minus additional multistep inputs
-<<<<<<< HEAD
         ds_total_len = self.ds_an.shape[0] - (self.rollout + (self.multi_step - 1)) * self.lead_step
-        # Divide this equally across shards (one shard per group!)
-        shard_size = int(np.floor(ds_total_len / self.num_groups))
-        shard_start = self.group_id * shard_size + (self.multi_step - 1) * self.lead_step
-        shard_end = min((self.group_id + 1) * shard_size, self.ds_an.shape[0] - self.rollout * self.lead_step)
-=======
-        ds_total_len = self.ds.shape[0] - (self.rollout + (self.multi_step - 1)) * self.lead_step
         # Divide this equally across shards (one shard per group!)
         shard_size = int(np.floor(ds_total_len / self.model_comm_num_groups))
         shard_start = self.model_comm_group_id * shard_size + (self.multi_step - 1) * self.lead_step
-        shard_end = min((self.model_comm_group_id + 1) * shard_size, self.ds.shape[0] - self.rollout * self.lead_step)
->>>>>>> 3614d4bd
+        shard_end = min((self.model_comm_group_id + 1) * shard_size, self.ds_an.shape[0] - self.rollout * self.lead_step)
 
         ds_len = shard_end - shard_start
         self.n_samples_per_worker = ds_len // n_workers
@@ -176,29 +148,17 @@
         low = shard_start + worker_id * self.n_samples_per_worker
         high = min(shard_start + (worker_id + 1) * self.n_samples_per_worker, shard_end)
         LOGGER.debug(
-<<<<<<< HEAD
-            "Worker %d (pid %d, global_rank %d, group %d) has num_samples=%d, low/high range %d / %d",
-            worker_id,
-            os.getpid(),
-            self.global_rank,
-            self.group_id,
-            self.n_samples_per_worker,
-=======
             "Worker %d (pid %d, global_rank %d, model comm group %d) has low/high range %d / %d",
             worker_id,
             os.getpid(),
             self.global_rank,
             self.model_comm_group_id,
->>>>>>> 3614d4bd
             low,
             high,
         )
 
         self.chunk_index_range = np.arange(low, high, dtype=np.uint32)
 
-<<<<<<< HEAD
-        seed = self.BASE_SEED * (self.group_id + 1) - worker_id  # np.random.randint(low=0, high=2**30)
-=======
         # each worker must have a different seed for its random number generator,
         # otherwise all the workers will output exactly the same data
         # if "PL_SEED_WORKERS" in os.environ:
@@ -210,13 +170,10 @@
 
         # self.seed_worker_random_gen(worker_id, self.model_comm_group_rank)
         seed = self.BASE_SEED * (self.model_comm_group_id + 1) - worker_id  # np.random.randint(low=0, high=2**30)
->>>>>>> 3614d4bd
         torch.manual_seed(seed)
         random.seed(seed)
         self.rng = np.random.default_rng(seed=seed)
 
-<<<<<<< HEAD
-=======
         LOGGER.debug(
             "Worker %d (pid %d, global_rank %d, model comm group %d, group_rank %d) using seed %d",
             worker_id,
@@ -259,7 +216,6 @@
         stdlib_seed = (stdlib_ss.generate_state(2, dtype=np.uint64).astype(object) * [1 << 64, 1]).sum()
         random.seed(stdlib_seed)
 
->>>>>>> 3614d4bd
     def __iter__(self):
         # this needs to happen at the start of every epoch
         if self.shuffle:
@@ -281,7 +237,6 @@
                 i - (self.multi_step - 1) * self.lead_step,
                 i + (self.rollout + 1) * self.lead_step,
             )
-<<<<<<< HEAD
             X = self.ds_an[start : end : self.lead_step]
             X = rearrange(X, "r var latlon -> r latlon var")
             if self.eda:
@@ -295,11 +250,6 @@
             else:
                 sample = (torch.from_numpy(X),)
             yield sample
-=======
-            X = self.ds[start : end : self.lead_step]
-            X = rearrange(X, "r var latlon -> r latlon var")
-            yield torch.from_numpy(X)
->>>>>>> 3614d4bd
 
     def __repr__(self) -> str:
         return f"""
