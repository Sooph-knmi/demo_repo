defaults:
  - paths: atos
  - files: atos

<<<<<<< HEAD
# parallel strategy
# if running on a single device set to "null" [Lightning < 2] or "auto" [Lightning 2.0]
strategy: auto
# number of GPUs per node and group, and number of nodes (for DDP)
num_gpus_per_node: 1
num_nodes: 1
group_size: 1
=======
# number of GPUs per node and number of nodes (for DDP)
num_gpus_per_node: 1
num_nodes: 1
num_gpus_per_model: 1
>>>>>>> 3614d4bd
<|MERGE_RESOLUTION|>--- conflicted
+++ resolved
@@ -2,17 +2,12 @@
   - paths: atos
   - files: atos
 
-<<<<<<< HEAD
 # parallel strategy
 # if running on a single device set to "null" [Lightning < 2] or "auto" [Lightning 2.0]
 strategy: auto
+
 # number of GPUs per node and group, and number of nodes (for DDP)
 num_gpus_per_node: 1
 num_nodes: 1
 group_size: 1
-=======
-# number of GPUs per node and number of nodes (for DDP)
-num_gpus_per_node: 1
-num_nodes: 1
-num_gpus_per_model: 1
->>>>>>> 3614d4bd
+num_gpus_per_model: 1