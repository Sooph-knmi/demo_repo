defaults:
  - hardware: atos_slurm
  - data: zarr
  - dataloader: default
  - model: gnn
  - training: default
  - diagnostics: eval_rollout
  - override hydra/job_logging: none
  - override hydra/hydra_logging: none
  - _self_

hardware:
  files:
<<<<<<< HEAD
    graph: graph_mappings_normed_edge_attrs1_${data.resolution}_h_0_1_2_3_4.pt
    # keep the checkpoint name in sync with the loss type
    # checkpoint: aifs-ens-kcrps-ckpt-epoch_{epoch:03d}-rollout_{rollout:.0f}-train_patched_energy_{train_patched_energy_epoch:.3e}
  num_gpus_per_model: 4
  num_gpus_per_ensemble: 4

=======
    graph: graph_mappings_normed_edge_attrs_ordered_desc_lat_lon_20231122093910_${data.resolution}_h_0_1_2_3_4.pt
>>>>>>> c9a054f8
model:
  num_channels: 64
  processor:
    num_layers: 4
    num_noise_channels: 4
    # must have (num_channels + num_noise_channels) % num_heads == 0 !
    num_heads: 4
  trainable_parameters:
    era: 2
    hidden: 2
    era2hidden: 2
    hidden2era: 2
    hidden2hidden: 2
  logging:
    debug: False

dataloader:
  batch_size:
    training: 2
    validation: 2
  limit_batches:
    training: 150
    validation: 20

training:
  max_epochs: 2
  rollout:
    start: 1
    epoch_increment: 0
    max: 1
  ensemble_size_per_device: 3
  loss: kcrps
  eda_initial_perturbations: False

diagnostics:
  log:
    wandb:
      offline: True
  eval:
    enabled: True
    rollout: 4
    frequency: 5
  plot:
    parameters:
      23: t_850
      36: u_850
      49: v_850
      72: z_500
  logging:
    interval: 10<|MERGE_RESOLUTION|>--- conflicted
+++ resolved
@@ -11,16 +11,12 @@
 
 hardware:
   files:
-<<<<<<< HEAD
-    graph: graph_mappings_normed_edge_attrs1_${data.resolution}_h_0_1_2_3_4.pt
+    graph: graph_mappings_normed_edge_attrs_ordered_desc_lat_lon_20231122093910_${data.resolution}_h_0_1_2_3_4.pt
     # keep the checkpoint name in sync with the loss type
     # checkpoint: aifs-ens-kcrps-ckpt-epoch_{epoch:03d}-rollout_{rollout:.0f}-train_patched_energy_{train_patched_energy_epoch:.3e}
   num_gpus_per_model: 4
   num_gpus_per_ensemble: 4
 
-=======
-    graph: graph_mappings_normed_edge_attrs_ordered_desc_lat_lon_20231122093910_${data.resolution}_h_0_1_2_3_4.pt
->>>>>>> c9a054f8
 model:
   num_channels: 64
   processor:
