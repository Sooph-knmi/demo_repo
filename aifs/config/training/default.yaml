# resume or fork a training from a checkpoint last.ckpt or specified in hardware.files.warm_start
run_id: null
fork_run_id: null

# prescribe initial seed, if null generate seed
initial_seed: null

# run in deterministic mode ; slows down
deterministic: False

# miscellaneous
precision: 16-mixed

# multistep input
# 1 = single step scheme, X(t-1) used to predict X(t)
# k > 1: multistep scheme, uses [X(t-k), X(t-k+1), ... X(t-1)] to predict X(t)
# Deepmind use k = 2 in their model
multistep_input: 2

# gradient accumulation across K batches, K >= 1 (if K == 1 then no accumulation)
# the effective batch size becomes num-devices * batch_size * k
accum_grad_batches: 1

# clipp gradients, 0 : don't clip, default algorithm: norm, alternative: value
gradient_clip:
  val: 32.
  algorithm: value

# stochastic weight averaging
# https://pytorch.org/blog/stochastic-weight-averaging-in-pytorch/
swa:
  enabled: False
  lr: 1.e-4

# use ZeroRedundancyOptimizer ; saves memory for larger models
zero_optimizer: True

# dynamic rescaling of the loss gradient
# see https://arxiv.org/pdf/2306.06079.pdf, section 4.3.2
# don't enable this by default until it's been tested and proven beneficial
loss_gradient_scaling: False

# length of the "rollout" window (see Keisler's paper)
rollout:
  start: 1
  # increase rollout every n epochs
  epoch_increment: 0
  # maximum rollout to use
  max: 1

ensemble_size_per_device: 2

# use the EDA 10-member ensemble to generate perturbations to the ERA5 analysis
# the (ERA5 analysis + perturbations) will be used as initial conditions for the ensemble during training and validation
eda_initial_perturbations: False

# Keisler's three training rounds were:
# Round 1. ~960,000 batches @ ~0.3 seconds per batch (4-step rollout)
# Round 2. ~90,000 batches @ ~1.0 seconds per batch (8-step rollout)
# Round 3. ~70,000 batches @ ~1.5 seconds per batch (12-step rollout)
# Each batch is an N-step rollout, with batch_size=1

<<<<<<< HEAD
lead_time: 6
=======
save_top_k: -1
>>>>>>> c9a054f8

max_epochs: 200

lr:
  rate: 0.625e-4
  iterations: 75000
  min: 1.5e-7

loss_scaling:
  default: 1
  pl:
    q: 0.6
    t: 6
    u: 0.8
    v: 0.5
    w: 0.005 #0.001
    z: 8 #12
  sfc:
    sp: 0.1
    sst: 0.1
    10u: 0.1
    10v: 0.1
    2d: 0.1
    tp: 0.025
    cp: 0.025

metrics:
  - z_500
  - t_850
  - u_850
  - v_850<|MERGE_RESOLUTION|>--- conflicted
+++ resolved
@@ -60,11 +60,7 @@
 # Round 3. ~70,000 batches @ ~1.5 seconds per batch (12-step rollout)
 # Each batch is an N-step rollout, with batch_size=1
 
-<<<<<<< HEAD
-lead_time: 6
-=======
 save_top_k: -1
->>>>>>> c9a054f8
 
 max_epochs: 200
 
