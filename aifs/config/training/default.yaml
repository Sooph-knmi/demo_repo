--- conflicted
+++ resolved
@@ -4,7 +4,7 @@
 # resume training from a checkpoint
 warm_start: False
 
-# prescribe initial seed, if null generate seed 
+# prescribe initial seed, if null generate seed
 initial_seed: null
 
 # run in deterministic mode ; slows down
@@ -58,11 +58,7 @@
 save_top_k: -1
 
 lead_time: 6
-<<<<<<< HEAD
-max_epochs: 50
-=======
 max_epochs: 200
->>>>>>> 68874096
 lr:
   rate: 0.625e-4
   iterations: 600000
