# specific GNN encoder settings
activation: SiLU
num_channels: 256

mlp:
  extra_layers: 0
  dropout: 0.

encoder:
  num_chunks: 1

decoder:
  num_chunks: 1

processor:
  num_layers: 16
<<<<<<< HEAD
  num_noise_channels: 1

# choose rate of dropout of edges
edge_dropout:
  h2h: 0
  h2e: 0
=======
  chunks: 2
>>>>>>> 3614d4bd

trainable_parameters:
  era: 8
  hidden: 8
  era2hidden: 8
  hidden2era: 8
  hidden2hidden: 8<|MERGE_RESOLUTION|>--- conflicted
+++ resolved
@@ -14,16 +14,12 @@
 
 processor:
   num_layers: 16
-<<<<<<< HEAD
-  num_noise_channels: 1
+  num_noise_channels: 4
+  chunks: 2
 
 # choose rate of dropout of edges
 edge_dropout:
   h2h: 0
-  h2e: 0
-=======
-  chunks: 2
->>>>>>> 3614d4bd
 
 trainable_parameters:
   era: 8
