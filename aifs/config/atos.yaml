--- conflicted
+++ resolved
@@ -161,20 +161,15 @@
 
   # training settings
   lead-time: 6
-<<<<<<< HEAD
   max-epochs: 2 #50 #50
   learn-rate: 0.000125 #0.625e-4
   lr-iterations: 300000
-=======
-  max-epochs: 100
-  learn-rate: 0.000125
 
   # multistep input
   # 1 = single step scheme, X(t-1) used to predict X(t)
   # k > 1: multistep scheme, uses [X(t-k), X(t-k+1), ... X(t-1)] to predict X(t)
   # Deepmind use k = 2 in their model
   multistep-input: 2
->>>>>>> b93639b6
 
   # gradient accumulation across K batches, K >= 1 (if K == 1 then no accumulation)
   # the effective batch size becomes num-devices * batch-size * k
