import einops
import numpy as np
import torch
from torch import nn
from torch.utils.checkpoint import checkpoint
from torch_geometric.data import HeteroData

from aifs.model.layers import (
    MessagePassingProcessor,
    MessagePassingMapper,
)
from aifs.utils.logger import get_logger

LOGGER = get_logger(__name__)


class GraphMSG(nn.Module):
    def __init__(
        self,
        graph_data: HeteroData,
        in_channels: int,
        aux_in_channels: int,
        multistep: int,
        encoder_num_layers: int,
        encoder_out_channels: int,
        activation: str,
        mlp_extra_layers: int = 0,
        encoder_mapper_num_layers: int = 1,
        era_trainable_size: int = 8,
        h_trainable_size: int = 8,
        e2h_trainable_size: int = 8,
        h2e_trainable_size: int = 8,
        h2h_trainable_size: int = 0,
    ) -> None:
        super().__init__()

        LOGGER.debug("self.in_channels + self.aux_channels == %d", in_channels + aux_in_channels)
        if multistep != 1:
            LOGGER.error("The pre-trained Graph-AE encoder/decoder requires you to set multistep = 1 [for now] !!")
            raise RuntimeError

        # create mappings
        self._graph_data = graph_data
        self.in_channels = in_channels
        self.mstep = multistep

        self.register_buffer("e2e_edge_index", self._graph_data[("era", "to", "era")].edge_index, persistent=False)
        self.register_buffer("h2e_edge_index", self._graph_data[("h", "to", "era")].edge_index, persistent=False)
        self.register_buffer("e2h_edge_index", self._graph_data[("era", "to", "h")].edge_index, persistent=False)
        self.register_buffer("h2h_edge_index", self._graph_data[("h", "to", "h")].edge_index, persistent=False)

        self.register_buffer("e2e_edge_attr", self._graph_data[("era", "to", "era")].edge_attr, persistent=False)
        self.register_buffer("h2e_edge_attr", self._graph_data[("h", "to", "era")].edge_attr, persistent=False)
        self.register_buffer("e2h_edge_attr", self._graph_data[("era", "to", "h")].edge_attr, persistent=False)
        self.register_buffer("h2h_edge_attr", self._graph_data[("h", "to", "h")].edge_attr, persistent=False)

        self._era_size = self._graph_data[("era", "to", "era")].ecoords_rad.shape[0]
        self._h_size = self._graph_data[("h", "to", "h")].hcoords_rad.shape[0]

        self.era_trainable_size = era_trainable_size
        self.era_trainable = (
            nn.Parameter(torch.zeros(self._era_size, self.era_trainable_size)) if self.era_trainable_size > 0 else None
        )

        self.h_trainable_size = h_trainable_size
        self.h_trainable = nn.Parameter(torch.zeros(self._h_size, self.h_trainable_size)) if self.h_trainable_size > 0 else None

        self.e2h_trainable_size = e2h_trainable_size
        self.e2h_trainable = (
            nn.Parameter(torch.zeros(self._graph_data[("era", "to", "h")].edge_attr.shape[0], self.e2h_trainable_size))
            if self.e2h_trainable_size > 0
            else None
        )

        self.h2e_trainable_size = h2e_trainable_size
        self.h2e_trainable = (
            nn.Parameter(torch.zeros(self._graph_data[("h", "to", "era")].edge_attr.shape[0], self.h2e_trainable_size))
            if self.h2e_trainable_size > 0
            else None
        )

        self.h2h_trainable_size = h2h_trainable_size
        self.h2h_trainable = (
            nn.Parameter(torch.zeros(self._graph_data[("h", "to", "h")].edge_attr.shape[0], self.h2h_trainable_size))
            if self.h2h_trainable_size > 0
            else None
        )

        self.register_buffer(
            "_e2h_edge_inc", torch.from_numpy(np.asarray([[self._era_size], [self._h_size]], dtype=np.int64)), persistent=False
        )
        self.register_buffer(
            "_h2e_edge_inc", torch.from_numpy(np.asarray([[self._h_size], [self._era_size]], dtype=np.int64)), persistent=False
        )
        self.register_buffer(
            "_h2h_edge_inc", torch.from_numpy(np.asarray([[self._h_size], [self._h_size]], dtype=np.int64)), persistent=False
        )

        self.register_buffer(
            "era_latlons",
            torch.cat(
                [
                    torch.as_tensor(np.sin(self._graph_data[("era", "to", "era")].ecoords_rad)),
                    torch.as_tensor(np.cos(self._graph_data[("era", "to", "era")].ecoords_rad)),
                ],
                dim=-1,
            ),
            persistent=True,
        )

        self.register_buffer(
            "h_latlons",
            torch.cat(
                [
                    torch.as_tensor(np.sin(self._graph_data[("h", "to", "h")].hcoords_rad)),
                    torch.as_tensor(np.cos(self._graph_data[("h", "to", "h")].hcoords_rad)),
                ],
                dim=-1,
            ),
            persistent=True,
        )

        # ERA -> H
<<<<<<< HEAD
        self.encoder = MessagePassingMapper(
            in_channels_src=self.mstep * (in_channels + aux_in_channels) + self.era_latlons.shape[1],
            in_channels_dst=self.h_latlons.shape[1],
=======
        self.forward_mapper = MessagePassingMapper(
            in_channels_src=self.mstep * (in_channels + aux_in_channels) + self.era_latlons.shape[1] + self.era_trainable_size,
            in_channels_dst=self.h_latlons.shape[1] + self.h_trainable_size,
>>>>>>> 422e5bfb
            hidden_dim=encoder_out_channels,
            hidden_layers=encoder_mapper_num_layers,
            mlp_extra_layers=mlp_extra_layers,
            edge_dim=self.e2h_edge_attr.shape[1] + self.e2h_trainable_size,
            chunks=1,
            activation=activation,
        )

        # H -> H
        self.processor = MessagePassingProcessor(
            hidden_dim=encoder_out_channels,
            hidden_layers=encoder_num_layers,
            mlp_extra_layers=mlp_extra_layers,
            edge_dim=self.h2h_edge_attr.shape[1] + self.h2h_trainable_size,
            chunks=2,
            activation=activation,
        )

        # H -> ERA5
        self.decoder = MessagePassingMapper(
            in_channels_src=encoder_out_channels,
            in_channels_dst=encoder_out_channels,
            out_channels_dst=in_channels,
            hidden_dim=encoder_out_channels,
            hidden_layers=encoder_mapper_num_layers,
            mlp_extra_layers=mlp_extra_layers,
            edge_dim=self.h2e_edge_attr.shape[1] + self.h2e_trainable_size,
            backward_mapper=True,
            chunks=1,
            activation=activation,
        )

        self._init_processor_weights()

    def _init_processor_weights(self) -> None:
        """Initializes the weights"""
        for m in self.processor.modules():
            if isinstance(m, nn.Linear):
                nn.init.kaiming_normal_(m.weight)
                if m.bias is not None:
                    m.bias.data.zero_()
            elif isinstance(m, nn.LayerNorm):
                m.bias.data.zero_()
                m.weight.data.fill_(1.0)

    def forward(self, x: torch.Tensor) -> torch.Tensor:
        bs = x.shape[0]

        # add ERA positional info (lat/lon)
        x_in = [
            einops.rearrange(x, "b m n f -> (b n) (m f)"),
            einops.repeat(self.era_latlons, "e f -> (repeat e) f", repeat=bs),
        ]
        if self.era_trainable is not None:
            x_in.append(einops.repeat(self.era_trainable, "e f -> (repeat e) f", repeat=bs))
        x_era_latent = torch.cat(
            x_in,
            dim=-1,  # feature dimension
        )

<<<<<<< HEAD
        x_era_latent, x_latent = checkpoint(
            self.encoder,
            (x_in, einops.repeat(self.h_latlons, "n f -> (repeat n) f", repeat=bs)),
=======
        x_h_latent = [einops.repeat(self.h_latlons, "e f -> (repeat e) f", repeat=bs)]
        if self.h_trainable is not None:
            x_h_latent.append(einops.repeat(self.h_trainable, "e f -> (repeat e) f", repeat=bs))
        x_h_latent = torch.cat(
            x_h_latent,
            dim=-1,  # feature dimension
        )

        edge_era_to_h_latent = [einops.repeat(self.e2h_edge_attr, "e f -> (repeat e) f", repeat=bs)]
        if self.e2h_trainable is not None:
            edge_era_to_h_latent.append(einops.repeat(self.e2h_trainable, "e f -> (repeat e) f", repeat=bs))
        edge_era_to_h_latent = torch.cat(
            edge_era_to_h_latent,
            dim=-1,  # feature dimension
        )  # copy edge attributes bs times

        (x_era_latent, x_latent) = checkpoint(
            self.forward_mapper,
            (x_era_latent, x_h_latent),
>>>>>>> 422e5bfb
            # expand edge index correct number of times while adding the proper number to the edge index
            edge_index=torch.cat(
                [self.e2h_edge_index + i * self._e2h_edge_inc for i in range(bs)],
                dim=1,
            ),
            edge_attr=edge_era_to_h_latent,
            use_reentrant=False,
        )

<<<<<<< HEAD
        x_latent_proc = self.processor(  # has skipped connections and checkpoints inside
=======
        edge_h_to_h_latent = [einops.repeat(self.h2h_edge_attr, "e f -> (repeat e) f", repeat=bs)]
        if self.h2h_trainable is not None:
            edge_h_to_h_latent.append(einops.repeat(self.h2h_trainable, "e f -> (repeat e) f", repeat=bs))
        edge_h_to_h_latent = torch.cat(
            edge_h_to_h_latent,
            dim=-1,  # feature dimension
        )
        x_latent_proc = self.h_processor(  # has skipped connections and checkpoints inside
>>>>>>> 422e5bfb
            x=x_latent,
            edge_index=torch.cat(
                [self.h2h_edge_index + i * self._h2h_edge_inc for i in range(bs)],
                dim=1,
            ),
            edge_attr=edge_h_to_h_latent,
        )

        # add skip connection (H -> H)
        x_latent_proc = x_latent_proc + x_latent

        edge_h_to_e_latent = [einops.repeat(self.h2e_edge_attr, "e f -> (repeat e) f", repeat=bs)]
        if self.h2e_trainable is not None:
            edge_h_to_e_latent.append(einops.repeat(self.h2e_trainable, "e f -> (repeat e) f", repeat=bs))
        edge_h_to_e_latent = torch.cat(
            edge_h_to_e_latent,
            dim=-1,  # feature dimension
        )
        _, x_out = checkpoint(
            self.decoder,
            x=(x_latent_proc, x_era_latent),
            edge_index=torch.cat(
                [self.h2e_edge_index + i * self._h2e_edge_inc for i in range(bs)],
                dim=1,
            ),
            edge_attr=edge_h_to_e_latent,
            use_reentrant=False,
        )

        x_out = einops.rearrange(x_out, "(b n) f -> b n f", b=bs)
        return x_out + x[:, -1, :, : self.in_channels]<|MERGE_RESOLUTION|>--- conflicted
+++ resolved
@@ -121,15 +121,9 @@
         )
 
         # ERA -> H
-<<<<<<< HEAD
-        self.encoder = MessagePassingMapper(
-            in_channels_src=self.mstep * (in_channels + aux_in_channels) + self.era_latlons.shape[1],
-            in_channels_dst=self.h_latlons.shape[1],
-=======
         self.forward_mapper = MessagePassingMapper(
             in_channels_src=self.mstep * (in_channels + aux_in_channels) + self.era_latlons.shape[1] + self.era_trainable_size,
             in_channels_dst=self.h_latlons.shape[1] + self.h_trainable_size,
->>>>>>> 422e5bfb
             hidden_dim=encoder_out_channels,
             hidden_layers=encoder_mapper_num_layers,
             mlp_extra_layers=mlp_extra_layers,
@@ -190,11 +184,6 @@
             dim=-1,  # feature dimension
         )
 
-<<<<<<< HEAD
-        x_era_latent, x_latent = checkpoint(
-            self.encoder,
-            (x_in, einops.repeat(self.h_latlons, "n f -> (repeat n) f", repeat=bs)),
-=======
         x_h_latent = [einops.repeat(self.h_latlons, "e f -> (repeat e) f", repeat=bs)]
         if self.h_trainable is not None:
             x_h_latent.append(einops.repeat(self.h_trainable, "e f -> (repeat e) f", repeat=bs))
@@ -214,7 +203,6 @@
         (x_era_latent, x_latent) = checkpoint(
             self.forward_mapper,
             (x_era_latent, x_h_latent),
->>>>>>> 422e5bfb
             # expand edge index correct number of times while adding the proper number to the edge index
             edge_index=torch.cat(
                 [self.e2h_edge_index + i * self._e2h_edge_inc for i in range(bs)],
@@ -224,9 +212,6 @@
             use_reentrant=False,
         )
 
-<<<<<<< HEAD
-        x_latent_proc = self.processor(  # has skipped connections and checkpoints inside
-=======
         edge_h_to_h_latent = [einops.repeat(self.h2h_edge_attr, "e f -> (repeat e) f", repeat=bs)]
         if self.h2h_trainable is not None:
             edge_h_to_h_latent.append(einops.repeat(self.h2h_trainable, "e f -> (repeat e) f", repeat=bs))
@@ -235,7 +220,6 @@
             dim=-1,  # feature dimension
         )
         x_latent_proc = self.h_processor(  # has skipped connections and checkpoints inside
->>>>>>> 422e5bfb
             x=x_latent,
             edge_index=torch.cat(
                 [self.h2h_edge_index + i * self._h2h_edge_inc for i in range(bs)],
