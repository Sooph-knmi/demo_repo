--- conflicted
+++ resolved
@@ -1,31 +1,16 @@
 import os
-<<<<<<< HEAD
-=======
-
->>>>>>> 68874096
+
 import einops
 import numpy as np
+import torch
 from omegaconf import DictConfig
-import torch
-<<<<<<< HEAD
-=======
-from omegaconf import DictConfig
->>>>>>> 68874096
 from torch import nn
 from torch.utils.checkpoint import checkpoint
 from torch_geometric.data import HeteroData
 
-<<<<<<< HEAD
-from aifs.model.layers import (
-    MessagePassingProcessor,
-    MessagePassingMapper,
-)
-from aifs.utils.logger import get_logger
-=======
 from aifs.diagnostics.logger import get_logger
 from aifs.model.layers import MessagePassingMapper
 from aifs.model.layers import MessagePassingProcessor
->>>>>>> 68874096
 
 LOGGER = get_logger(__name__)
 
@@ -51,11 +36,7 @@
 
         # create mappings
         if graph_data is None:
-<<<<<<< HEAD
-            self.graph_data = torch.load(os.path.join(config.paths.graph, config.files.graph))
-=======
             self._graph_data = torch.load(os.path.join(config.hardware.paths.graph, config.hardware.files.graph))
->>>>>>> 68874096
         else:
             self._graph_data = graph_data
 
@@ -199,8 +180,8 @@
         )
 
     def forward(self, x: torch.Tensor) -> torch.Tensor:
-        """
-        Forward operator.
+        """Forward operator.
+
         Args:
             x: input tensor, shape (bs, e, m, n, f)
         Returns:
