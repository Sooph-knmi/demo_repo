--- conflicted
+++ resolved
@@ -159,12 +159,8 @@
                     hidden_layers=chunk_size,
                     mlp_extra_layers=mlp_extra_layers,
                     activation=activation,
-<<<<<<< HEAD
-                    edge_dim=edge_dim,
+                    edge_dim=edge_dim if i == 0 else None,
                     mlp_dropout=mlp_dropout,
-=======
-                    edge_dim=edge_dim if i == 0 else None,
->>>>>>> c9a054f8
                 )
             )
 
@@ -291,7 +287,6 @@
         cpu_offload: bool = False,
         backward_mapper: bool = False,
         out_channels_dst: Optional[int] = None,
-        fp32_comm_ops: bool = True,
     ) -> None:
         """Initialize GNNMapper.
 
@@ -319,8 +314,6 @@
             Map from (true) hidden to era or (false) reverse, by default False
         out_channels_dst : Optional[int], optional
             Output channels of the destination node, by default None
-        fp32_comm_ops: bool, optional
-            Use FP32 arithmetic for some collective communication operations (reduce_shard_tensor), by default True
         """
         super().__init__()
 
@@ -346,7 +339,6 @@
             update_src_nodes=update_src_nodes,
             num_chunks=num_chunks,
             mlp_dropout=mlp_dropout,
-            fp32_comm_ops=fp32_comm_ops,
         )
 
         if cpu_offload:
@@ -424,7 +416,6 @@
         mlp_dropout: float = 0.0,
         update_src_nodes: bool = True,
         num_chunks: int = 1,
-        fp32_comm_ops: bool = True,
         **kwargs,
     ) -> None:
         """Initialize GNNBlock.
@@ -450,7 +441,6 @@
 
         self.update_src_nodes = update_src_nodes
         self.num_chunks = num_chunks
-        self.fp32_comm_ops = fp32_comm_ops
 
         self.node_mlp = gen_mlp(
             2 * in_channels,
@@ -500,11 +490,7 @@
         else:
             out, edges_new = self.conv(x_in, edge_index, edge_attr, size=size)
 
-<<<<<<< HEAD
-        out = reduce_shard_tensor(out, 0, shapes[1], model_comm_group, use_fp32=self.fp32_comm_ops)
-=======
         out = shard_tensor(out, 0, shapes[1], model_comm_group, gather_in_backward=False)
->>>>>>> c9a054f8
 
         if isinstance(x, Tensor):
             nodes_new = self.node_mlp(torch.cat([x, out], dim=1)) + x
