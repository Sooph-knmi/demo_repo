from typing import Optional
from typing import Tuple
from typing import Union

import einops
import torch
import torch_geometric.nn as tgnn
from torch import nn
from torch import Tensor
from torch.distributed.algorithms._checkpoint.checkpoint_wrapper import offload_wrapper
from torch.utils.checkpoint import checkpoint
from torch_geometric.nn.conv import MessagePassing
from torch_geometric.typing import Adj
from torch_geometric.typing import OptPairTensor
from torch_geometric.typing import PairTensor
from torch_geometric.typing import Size
from torch_geometric.utils import scatter

from aifs.utils.logger import get_code_logger

# code.interact(local=locals())

LOGGER = get_code_logger(__name__)


class TransformerMapper(MessagePassing):
    """Transformer mapper layer."""

    def __init__(
        self,
        in_channels: int,
        out_channels: int,
        context_size: int,
        trainable_context_channels: int = 1,
        dynamic_context_channels: int = 0,
        num_heads: int = 1,
        dropout: float = 0.0,
        edge_dim: int = 3,
    ) -> None:
        """Initialize the transformer mapper layer.

        Parameters
        ----------
        in_channels : int
            Number of input channels.
        out_channels : int
            Number of output channels.
        context_size : int
            Size of the context vector.
        trainable_context_channels : int, optional
            Number of trainable context channels, by default 1
        dynamic_context_channels : int, optional
            Number of dynamic context channels, by default 0
        num_heads : int, optional
            Number of attention heads, by default 1
        dropout : float, optional
            Dropout probability, by default 0.0
        edge_dim : int, optional
            Edge feature dimension, by default 3
        """
        super().__init__()
        self.dynamic_context_channels = dynamic_context_channels
        context_channels = trainable_context_channels + self.dynamic_context_channels

        if context_channels > 0:
            self.conv = tgnn.GATConv(
                in_channels=(in_channels, context_channels),
                out_channels=out_channels,
                heads=num_heads,
                dropout=dropout,
                edge_dim=edge_dim,
                add_self_loops=False,
            )
        else:
            self.conv = tgnn.GATConv(
                in_channels=in_channels,
                out_channels=out_channels,
                heads=num_heads,
                dropout=dropout,
                add_self_loops=False,
                edge_dim=edge_dim,
            )

        if trainable_context_channels > 0:
            self.trainable_context = nn.Parameter(torch.zeros((context_size, trainable_context_channels), dtype=torch.float32))
        else:
            self.trainable_context = None

    def forward(
        self,
        x: Tensor,
        edge_index: Adj,
        edge_attr: Optional[Tensor] = None,
        dynamic_context: Optional[Tensor] = None,
        batch_size: int = 1,
    ) -> Tensor:
        context = self.trainable_context

        if dynamic_context is not None:
            assert (
                dynamic_context.shape[1] == self.dynamic_context_channels
            ), f"Expected {dynamic_context.shape[1]} dynamic context channels and got {self.dynamic_context_channels}!"
            if context is None:
                context = dynamic_context
            else:
                context = torch.cat([context, dynamic_context], dim=1)

        if context is not None:
            if batch_size > 1:
                context = einops.repeat(context, "n f -> (repeat n) f", repeat=batch_size)
            assert edge_index[0].max() < x.size(0) and edge_index[1].max() < context.size(0), "Your edge index tensor is invalid."
            out = self.conv(
                x=(x, context),
                edge_index=edge_index,
                edge_attr=edge_attr,
                size=(x.shape[0], context.shape[0]),
            )
        else:
            out = self.conv(x=x, edge_index=edge_index, edge_attr=edge_attr)

        return out


class GATEncoder(nn.Module):
    """Graph Attention Transformer encoder."""

    def __init__(
        self,
        num_layers: int,
        in_channels: int,
        hidden_channels: int,
        out_channels: int,
        num_heads: int = 4,
        dropout: float = 0.0,
        activation: Optional[str] = "gelu",
        jk_mode: Optional[str] = "last",
        edge_dim: int = 3,
    ) -> None:
        """Initialize the GAT encoder.

        Parameters
        ----------
        num_layers : int
            Number of layers
        in_channels : int
            Number of input channels
        hidden_channels : int
            Number of hidden channels
        out_channels : int
            Number of output channels
        num_heads : int, optional
            Number of heads in transformer, by default 4
        dropout : float, optional
            Dropout probability, by default 0.0
        activation : Optional[str], optional
            Activation function, by default "gelu"
        jk_mode : Optional[str], optional
            Jumping Knowledge mode (None, "last", "cat", "max", "lstm"), by default "last"
        edge_dim : int, optional
            Edge dimension of graph, by default 3
        """
        super().__init__()

        act_fn = None
        if activation == "gelu":
            act_fn = nn.GELU()
        elif activation == "relu":
            act_fn = nn.ReLU()
        elif activation == "leaky-relu":
            act_fn = nn.LeakyReLU(negative_slope=0.2)

        self.encoder = tgnn.GAT(
            in_channels=in_channels,
            hidden_channels=hidden_channels,
            num_layers=num_layers,
            out_channels=out_channels,
            dropout=dropout,
            act=act_fn,
            norm=tgnn.LayerNorm(in_channels=hidden_channels, affine=True),
            v2=True,
            jk=jk_mode,
            heads=num_heads,
            add_self_loops=False,
            bias=False,
            edge_dim=edge_dim,
        )

    def forward(self, x: Tensor, edge_index: Adj, edge_attr: Optional[Tensor] = None) -> Tensor:
        return self.encoder(x=x, edge_index=edge_index, edge_attr=edge_attr)


def gen_mlp(
    in_features: int,
    hidden_dim: int,
    out_features: int,
    n_extra_layers: int = 0,
    activation_func: str = "SiLU",
    final_activation: bool = True,
    layer_norm: bool = True,
    checkpoints: bool = False,
    dropout: float = 0.0,
) -> nn.Module:
    """Generate a multi-layer perceptron.

    Parameters
    ----------
    in_features : int
        Number of input features
    hidden_dim : int
        Hidden dimensions
    out_features : int
        Number of output features
    n_extra_layers : int, optional
        Number of extra layers in MLP, by default 0
    activation_func : str, optional
        Activation function, by default "SiLU"
    final_activation : bool, optional
        Whether to apply a final activation function to last layer, by default True
    layer_norm : bool, optional
        Whether to apply layer norm after activation, by default True
    checkpoints : bool, optional
        Whether to provide checkpoints, by default False

    Returns
    -------
    nn.Module
        Returns a MLP module

    Raises
    ------
    RuntimeError
        If activation function is not supported
    """
    try:
        act_func = getattr(nn, activation_func)
    except AttributeError as ae:
        LOGGER.error("Activation function %s not supported", activation_func)
        raise RuntimeError from ae

    mlp1 = nn.Sequential(nn.Linear(in_features, hidden_dim), act_func())
    for _ in range(n_extra_layers):
        mlp1.append(nn.Linear(hidden_dim, hidden_dim))
        mlp1.append(act_func())
    if dropout > 0.0:
        mlp1.append(torch.nn.Dropout(dropout))
    mlp1.append(nn.Linear(hidden_dim, out_features))

    if final_activation:
        mlp1.append(act_func())

    if layer_norm:
        mlp1.append(nn.LayerNorm(out_features))

    return CheckpointWrapper(mlp1) if checkpoints else mlp1


class MessagePassingProcessor(nn.Module):
    """Message Passing Processor Graph Neural Network."""

    def __init__(
        self,
        hidden_dim: int,
        hidden_layers: int,
        edge_dim: int,
        chunks: int = 2,
        mlp_extra_layers: int = 0,
        activation: str = "SiLU",
        cpu_offload: bool = False,
    ) -> None:
        """Initialize MessagePassingProcessor.

        Parameters
        ----------
        hidden_dim : int
            Hidden dimension
        hidden_layers : int
            Number of hidden layers
        edge_dim : int
            Input features of MLP
        chunks : int, optional
            Number of chunks, by default 2
        mlp_extra_layers : int, optional
            Number of extra layers in MLP, by default 0
        activation : str, optional
            Activation funciton, by default "SiLU"
        cpu_offload : bool, optional
            Whether to offload processing to CPU, by default False
        """
        super().__init__()

        self.hidden_layers = chunks
        chunk_size = int(hidden_layers / chunks)
        assert hidden_layers % chunks == 0

        # needed in mapper
        self.hidden_dim = hidden_dim
        self.mlp_extra_layers = mlp_extra_layers
        self.activation = activation

        self.emb_edges = gen_mlp(
            in_features=edge_dim,
            hidden_dim=hidden_dim,
            out_features=hidden_dim,
            n_extra_layers=mlp_extra_layers,
            activation_func=activation,
        )

        self.proc = nn.ModuleList(
            [
                MessagePassingProcessorChunk(
                    hidden_dim, hidden_layers=chunk_size, mlp_extra_layers=mlp_extra_layers, activation=activation
                )
                for _ in range(self.hidden_layers)
            ]
        )

        if cpu_offload:
            self.proc = nn.ModuleList([offload_wrapper(x) for x in self.proc])

    def forward(self, x: Tensor, edge_index: Adj, edge_attr: Tensor) -> Tensor:
        edge_attr = checkpoint(self.emb_edges, edge_attr, use_reentrant=False)

        for i in range(self.hidden_layers):
            x, edge_attr = checkpoint(self.proc[i], x, edge_index, edge_attr, use_reentrant=False)

        return x


class MessagePassingMapper(MessagePassingProcessor):
    """Mapper from h -> era or era -> h."""

    def __init__(
        self,
        in_channels_src: int,
        in_channels_dst: int,
        backward_mapper: bool = False,
        out_channels_dst: Optional[int] = None,
        **kwargs,
    ) -> None:
        """Initialize the mapper.

        Parameters
        ----------
        in_channels_src : int
            Input channels of the source node
        in_channels_dst : int
            Input channels of the destination node
        backward_mapper : bool, optional
            Map from (true) hidden to era or (false) reverse, by default False
        out_channels_dst : Optional[int], optional
            Output channels of the destination node, by default None
        """
        super().__init__(**kwargs)

        self.backward_mapper = backward_mapper

        if backward_mapper:  # h -> era
            self.node_era_extractor = gen_mlp(
                in_features=self.hidden_dim,
                hidden_dim=self.hidden_dim,
                out_features=out_channels_dst,
                n_extra_layers=self.mlp_extra_layers + 1,
                activation_func=self.activation,
                layer_norm=False,
                final_activation=False,
            )
        else:  # era -> h
            self.emb_nodes_src = gen_mlp(
                in_features=in_channels_src,
                hidden_dim=self.hidden_dim,
                out_features=self.hidden_dim,
                n_extra_layers=self.mlp_extra_layers,
                activation_func=self.activation,
            )

            self.emb_nodes_dst = gen_mlp(
                in_features=in_channels_dst,
                hidden_dim=self.hidden_dim,
                out_features=self.hidden_dim,
                n_extra_layers=self.mlp_extra_layers,
                activation_func=self.activation,
            )

    def forward(self, x: PairTensor, edge_index: Adj, edge_attr: Tensor) -> PairTensor:
        if self.backward_mapper:
            x_src, x_dst = x
        else:
            x_src = self.emb_nodes_src(x[0])
            x_dst = self.emb_nodes_dst(x[1])

        edge_attr = self.emb_edges(edge_attr)

        for i in range(self.hidden_layers):
            (x_src, x_dst), edge_attr = self.proc[i]((x_src, x_dst), edge_index, edge_attr, size=(x_src.shape[0], x_dst.shape[0]))

        if self.backward_mapper:
            x_dst = self.node_era_extractor(x_dst)

        return x_src, x_dst


class MessagePassingMapperBackwardEnsemble(MessagePassingProcessor):
    """Mapper from h -> era."""

    def __init__(
        self,
        in_channels_src: int,
        in_channels_dst: int,
        out_channels_dst: Optional[int] = None,
        **kwargs,
    ) -> None:
        """Initialize the mapper.

        Parameters
        ----------
        in_channels_src : int
            Input channels of the source node
        in_channels_dst : int
            Input channels of the destination node
        backward_mapper : bool, optional
            Map from (true) hidden to era or (false) reverse, by default False
        out_channels_dst : Optional[int], optional
            Output channels of the destination node, by default None
        """
        super().__init__(**kwargs)

        # self.node_era_extractor = gen_mlp(
<<<<<<< HEAD
        #     in_features=self.hidden_dim,
        #     hidden_dim=self.hidden_dim,
        #     out_features=self.hidden_dim,
        #     n_extra_layers=self.mlp_extra_layers + 1,
        #     activation_func=self.activation,
        #     layer_norm=False,
        #     final_activation=False,
=======
        #    in_features=self.hidden_dim,
        #    hidden_dim=self.hidden_dim,
        #    out_features=self.hidden_dim,
        #    n_extra_layers=self.mlp_extra_layers + 1,
        #    activation_func=self.activation,
        #    layer_norm=False,
        #    final_activation=False,
>>>>>>> 5d096e65
        # )

        self.num_tail_nets = 10
        dim = self.hidden_dim
        self.tail_nets = torch.nn.ModuleList()
        for inet in range(self.num_tail_nets):
            self.tail_nets.append(torch.nn.ModuleList())
            self.tail_nets[-1].append(torch.nn.LayerNorm(dim, elementwise_affine=True))
            self.tail_nets[-1].append(torch.nn.Linear(dim, out_channels_dst, bias=True))

    # @torch.cuda.amp.custom_fwd(cast_inputs=torch.float32)
    def forward(self, x: PairTensor, edge_index: Adj, edge_attr: Tensor) -> PairTensor:
        x_src, x_dst = x

        edge_attr = self.emb_edges(edge_attr)

        for i in range(self.hidden_layers):
            (x_src, x_dst), edge_attr = self.proc[i]((x_src, x_dst), edge_index, edge_attr, size=(x_src.shape[0], x_dst.shape[0]))

        # x_dst = self.node_era_extractor(x_dst)

        # evaluate ensemble of tail nets
        preds = []
        for tail_net in self.tail_nets:
            cpred = x_dst
            for block in tail_net:
                cpred = block(cpred)
            preds.append(cpred.unsqueeze(1))
        preds = torch.cat(preds, 1)

        x_dst = preds

        return x_src, x_dst


class MessagePassingProcessorChunk(nn.Module):
    """Wraps X message passing blocks for checkpointing in Processor / Mapper."""

    def __init__(
        self,
        hidden_dim: int,
        hidden_layers: int,
        mlp_extra_layers: int = 0,
        activation: str = "SiLU",
    ) -> None:
        """Initialize MessagePassingProcessorChunk.

        Parameters
        ----------
        hidden_dim : int
            Hidden dimention of the message passing blocks.
        hidden_layers : int
            Number of message passing blocks.
        mlp_extra_layers : int, optional
            Extra layers in MLP, by default 0
        activation : str, optional
            Activation function, by default "SiLU"
        """
        super().__init__()

        self.hidden_layers = hidden_layers

        self.proc = nn.ModuleList(
            [
                MessagePassingBlock(hidden_dim, hidden_dim, mlp_extra_layers=mlp_extra_layers, activation=activation)
                for _ in range(self.hidden_layers)
            ]
        )

    def forward(self, x: Union[Tensor, OptPairTensor], edge_index: Adj, edge_attr: Tensor, size: Size = None):
        for i in range(self.hidden_layers):
            x, edge_attr = self.proc[i](x, edge_index, edge_attr, size=size)

        return x, edge_attr


class MessagePassingBlock(MessagePassing):
    """Message passing block with MLPs for node and edge embeddings."""

    def __init__(
        self,
        in_channels: int,
        out_channels: int,
        mlp_extra_layers: int = 0,
        activation: str = "SiLU",
        **kwargs,
    ) -> None:
        """Initialize MessagePassingBlock.

        Parameters
        ----------
        in_channels : int
            Number of input channels.
        out_channels : int
            Number of output channels.
        mlp_extra_layers : int, optional
            Extra layers in MLP, by default 0
        activation : str, optional
            Activation function, by default "SiLU"
        """
        super().__init__(**kwargs)

        self.node_mlp = gen_mlp(
            2 * in_channels,
            out_channels,
            out_channels,
            n_extra_layers=mlp_extra_layers,
            activation_func=activation,
            dropout=0.0,
        )
        self.edge_mlp = gen_mlp(
            3 * in_channels,
            out_channels,
            out_channels,
            n_extra_layers=mlp_extra_layers,
            activation_func=activation,
            dropout=0.0,
        )

    def forward(self, x: Union[Tensor, OptPairTensor], edge_index: Adj, edge_attr: Tensor, size: Size = None):
        out, edges_new = self.propagate(edge_index, x=x, edge_attr=edge_attr, size=size)

        if isinstance(x, Tensor):
            nodes_new = self.node_mlp(torch.cat([x, out], dim=1)) + x
        else:
            nodes_new_dst = self.node_mlp(torch.cat([x[1], out], dim=1)) + x[1]
            nodes_new_src = self.node_mlp(torch.cat([x[0], x[0]], dim=1)) + x[0]  # todo: only update this in the forward mapper...
            nodes_new = (nodes_new_src, nodes_new_dst)

        return nodes_new, edges_new

    def message(self, x_i: Tensor, x_j: Tensor, edge_attr: Tensor) -> Tensor:
        edges_new = self.edge_mlp(torch.cat([x_i, x_j, edge_attr], dim=1)) + edge_attr

        return edges_new

    def aggregate(self, edges_new: Tensor, edge_index: Adj, dim_size: Optional[int] = None) -> Tuple[Tensor, Tensor]:
        out = scatter(edges_new, edge_index[1], dim=0, reduce="sum")

        return out, edges_new


class CheckpointWrapper(nn.Module):
    """Wrapper for checkpointing a module."""

    def __init__(self, module: nn.Module) -> None:
        super().__init__()
        self.module = module

    def forward(self, *args, **kwargs):
        return checkpoint(self.module, *args, **kwargs, use_reentrant=False)


if __name__ == "__main__":
    bs, nlatlon, nfeat = 1, 1024, 64
    hdim, ofeat = 128, 36
    x_in = torch.randn((bs, nlatlon, nfeat), dtype=torch.float32, requires_grad=True)
    mlp_1 = gen_mlp(nfeat, hdim, hdim, layer_norm=True)
    mlp_2 = gen_mlp(hdim, hdim, hdim, layer_norm=True)
    mlp_3 = gen_mlp(hdim, hdim, ofeat, layer_norm=True)
    y = mlp_1(x_in)
    LOGGER.debug("mlp_1(x).shape = %s", y.shape)
    y = mlp_2(y)
    LOGGER.debug("mlp_2(mlp_1(x)).shape = %s", y.shape)
    y = mlp_3(y)
    LOGGER.debug("mlp_3(mlp_2(mlp_1(x))).shape = %s", y.shape)
    loss = y.sum()
    LOGGER.debug("running backward on the dummy loss ...")
    loss.backward()
    LOGGER.debug("done.")<|MERGE_RESOLUTION|>--- conflicted
+++ resolved
@@ -425,15 +425,6 @@
         super().__init__(**kwargs)
 
         # self.node_era_extractor = gen_mlp(
-<<<<<<< HEAD
-        #     in_features=self.hidden_dim,
-        #     hidden_dim=self.hidden_dim,
-        #     out_features=self.hidden_dim,
-        #     n_extra_layers=self.mlp_extra_layers + 1,
-        #     activation_func=self.activation,
-        #     layer_norm=False,
-        #     final_activation=False,
-=======
         #    in_features=self.hidden_dim,
         #    hidden_dim=self.hidden_dim,
         #    out_features=self.hidden_dim,
@@ -441,7 +432,6 @@
         #    activation_func=self.activation,
         #    layer_norm=False,
         #    final_activation=False,
->>>>>>> 5d096e65
         # )
 
         self.num_tail_nets = 10
