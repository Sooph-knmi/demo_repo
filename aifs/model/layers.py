from typing import Optional, Tuple, Union

import einops
import torch
import torch.nn as nn
import torch_geometric.nn as tgnn
from torch.utils.checkpoint import checkpoint
from torch_geometric.nn.conv import MessagePassing
from torch_geometric.utils import scatter

from aifs.utils.logger import get_logger

LOGGER = get_logger(__name__)


class TransformerMapper(MessagePassing):
    def __init__(
        self,
        in_channels: int,
        out_channels: int,
        context_size: int,
        trainable_context_channels: int = 1,
        dynamic_context_channels: int = 0,
        num_heads: int = 1,
        dropout: float = 0.0,
        edge_dim: int = 3,
    ) -> None:
        super().__init__()
        self.dynamic_context_channels = dynamic_context_channels
        context_channels = trainable_context_channels + self.dynamic_context_channels

        if context_channels > 0:
            self.conv = tgnn.GATConv(
                in_channels=(in_channels, context_channels),
                out_channels=out_channels,
                heads=num_heads,
                dropout=dropout,
                edge_dim=edge_dim,
                add_self_loops=False,
            )
        else:
            self.conv = tgnn.GATConv(
                in_channels=in_channels,
                out_channels=out_channels,
                heads=num_heads,
                dropout=dropout,
                add_self_loops=False,
                edge_dim=edge_dim,
            )

        if trainable_context_channels > 0:
            self.trainable_context = nn.Parameter(torch.zeros((context_size, trainable_context_channels), dtype=torch.float32))
        else:
            self.trainable_context = None

    def forward(
        self,
        x: torch.Tensor,
        edge_index: torch.Tensor,
        edge_attr: Optional[torch.Tensor] = None,
        dynamic_context: Optional[torch.Tensor] = None,
        batch_size: int = 1,
    ) -> torch.Tensor:
        context = self.trainable_context

        if dynamic_context is not None:
            assert (
                dynamic_context.shape[1] == self.dynamic_context_channels
            ), f"Expected {dynamic_context.shape[1]} dynamic context channels and got {self.dynamic_context_channels}!"
            if context is None:
                context = dynamic_context
            else:
                context = torch.cat([context, dynamic_context], dim=1)

        if context is not None:
            if batch_size > 1:
                context = einops.repeat(context, "n f -> (repeat n) f", repeat=batch_size)
            assert edge_index[0].max() < x.size(0) and edge_index[1].max() < context.size(0), "Your edge index tensor is invalid."
            out = self.conv(x=(x, context), edge_index=edge_index, edge_attr=edge_attr, size=(x.shape[0], context.shape[0]))
        else:
            out = self.conv(x=x, edge_index=edge_index, edge_attr=edge_attr)

        return out


class GATEncoder(nn.Module):
    def __init__(
        self,
        num_layers: int,
        in_channels: int,
        hidden_channels: int,
        out_channels: int,
        num_heads: int = 4,
        dropout: float = 0.0,
        activation: Optional[str] = "gelu",
        jk_mode: Optional[str] = "last",
        edge_dim: int = 3,
    ) -> None:
        super().__init__()

        act_fn = None
        if activation == "gelu":
            act_fn = nn.GELU()
        elif activation == "relu":
            act_fn = nn.ReLU()
        elif activation == "leaky-relu":
            act_fn = nn.LeakyReLU(negative_slope=0.2)

        self.encoder = tgnn.GAT(
            in_channels=in_channels,
            hidden_channels=hidden_channels,
            num_layers=num_layers,
            out_channels=out_channels,
            dropout=dropout,
            act=act_fn,
            norm=tgnn.LayerNorm(in_channels=hidden_channels, affine=True),
            v2=True,
            jk=jk_mode,
            heads=num_heads,
            add_self_loops=False,
            bias=False,
            edge_dim=edge_dim,
        )

    def forward(self, x: torch.Tensor, edge_index: torch.Tensor, edge_attr: Optional[torch.Tensor] = None) -> torch.Tensor:
        return self.encoder(x=x, edge_index=edge_index, edge_attr=edge_attr)


def gen_mlp(
    in_features: int,
    hidden_dim: int,
    out_features: int,
    n_extra_layers: int = 0,
    activation_func: str = "SiLU",
    final_activation: bool = True,
    layer_norm: bool = True,
    checkpoints: bool = True,
) -> nn.Module:
    try:
        act_func = getattr(nn, activation_func)
    except AttributeError as ae:
        LOGGER.error("Activation function %s not supported", activation_func)
        raise RuntimeError from ae

    mlp1 = nn.Sequential(nn.Linear(in_features, hidden_dim), act_func())
    for i in range(n_extra_layers):
        mlp1.append(nn.Linear(hidden_dim, hidden_dim))
        mlp1.append(act_func())
    mlp1.append(nn.Linear(hidden_dim, out_features))

    if final_activation:
        mlp1.append(act_func())

    if layer_norm:
        mlp1.append(nn.LayerNorm(out_features))

    return CheckpointWrapper(mlp1) if checkpoints else mlp1


<<<<<<< HEAD
class GaussianActivation(nn.Module):
    def __init__(self, alpha: int = 1.0) -> None:
        super().__init__()
        self.alpha = alpha

    def forward(self, x: torch.Tensor) -> torch.Tensor:
        return torch.exp(-0.5 * x**2.0 / self.alpha**2.0)


class MessagePassingNodeEmbedder(nn.Module):
=======
class MessagePassingMLP(nn.Module):
>>>>>>> 3f4668d1
    def __init__(
        self,
        in_channels: int,
        latent_dim: int,
        out_channels: int,
        mlp_extra_layers: int = 0,
        activation: str = "SiLU",
        final_activation: bool =True,
        layer_norm: bool = True,
        checkpoints: bool = True,
    ) -> None:
        super().__init__()
        self.node_emb = gen_mlp(
            in_features=in_channels,
            hidden_dim=latent_dim,
            out_features=out_channels,
            n_extra_layers=mlp_extra_layers,
            activation_func=activation,
            final_activation=final_activation,
            layer_norm=layer_norm,
            checkpoints=checkpoints,
        )

    def forward(self, x: torch.Tensor) -> torch.Tensor:
        return self.node_emb(x)


class MessagePassingMapper(nn.Module):
    def __init__(
        self,
        hidden_dim: int,
        hidden_layers: int,
        hidden_layers_block: int = 1,
        mlp_extra_layers: int = 0,
        activation: str = "SiLU",
        checkpoints: bool = True,
    ) -> None:
        super().__init__()

        self.hidden_layers = int(hidden_layers / hidden_layers_block)
        self.act_checkpoints = checkpoints

        self.proc = nn.ModuleList(
            [
                MessagePassingSubProc(
                    hidden_dim, hidden_layers=hidden_layers_block, mlp_extra_layers=mlp_extra_layers, activation=activation
                )
                for _ in range(self.hidden_layers)
            ]
        )

    def forward(
        self, x: Tuple[torch.Tensor, torch.Tensor], edge_index: torch.Tensor, edge_attr: torch.Tensor
    ) -> Tuple[torch.Tensor, torch.Tensor]:
        x_src, x_dst = x
        for i in range(self.hidden_layers):
            if self.act_checkpoints:
                (x_src, x_dst), edge_attr = checkpoint(
                    self.proc[i], (x_src, x_dst), edge_index, edge_attr, size=(x_src.shape[0], x_dst.shape[0]), use_reentrant=False
                )
            else:
                (x_src, x_dst), edge_attr = self.proc[i](
                    (x_src, x_dst), edge_index, edge_attr, size=(x_src.shape[0], x_dst.shape[0])
                )

        return (x_src, x_dst)


class MessagePassingProcessor(nn.Module):
    def __init__(
        self,
        hidden_dim: int,
        hidden_layers: int,
        hidden_layers_block: int = 4,
        mlp_extra_layers: int = 0,
        activation: str = "SiLU",
        checkpoints: bool = True,
    ) -> None:
        super().__init__()

        self.hidden_layers = int(hidden_layers / hidden_layers_block)
        self.act_checkpoints = checkpoints

        self.proc = nn.ModuleList(
            [
                MessagePassingSubProc(
                    hidden_dim, hidden_layers=hidden_layers_block, mlp_extra_layers=mlp_extra_layers, activation=activation
                )
                for _ in range(self.hidden_layers)
            ]
        )

    def forward(self, x: torch.Tensor, edge_index: torch.Tensor, edge_attr: torch.Tensor) -> torch.Tensor:
        for i in range(self.hidden_layers):

            if self.act_checkpoints:
                x, edge_attr = checkpoint(self.proc[i], x, edge_index, edge_attr, size=None, use_reentrant=False)
            else:
                x, edge_attr = self.proc[i](x, edge_index, edge_attr, size=None)

        return x


class MessagePassingSubProc(nn.Module):
    def __init__(
        self,
        hidden_dim: int,
        hidden_layers: int,
        mlp_extra_layers: int = 0,
        activation: str = "SiLU",
        checkpoints: bool = False,
    ) -> None:
        super().__init__()

        self.hidden_layers = hidden_layers
        self.act_checkpoints = checkpoints

        self.proc = nn.ModuleList(
            [
                MessagePassingBlock(
                    hidden_dim, hidden_dim, mlp_extra_layers=mlp_extra_layers, activation=activation, checkpoints=checkpoints
                )
                for _ in range(self.hidden_layers)
            ]
        )

    def forward(
        self, x: torch.Tensor, edge_index: torch.Tensor, edge_attr: torch.Tensor, size=None
    ) -> Union[Tuple[Tuple[torch.Tensor, torch.Tensor], torch.Tensor], Tuple[torch.Tensor, torch.Tensor]]:
        for i in range(self.hidden_layers):

            x, edge_attr = self.proc[i](x, edge_index, edge_attr, size=size)

        return x, edge_attr


class MessagePassingBlock(MessagePassing):
    def __init__(
        self,
        in_channels: int,
        out_channels: int,
        mlp_extra_layers: int = 0,
        activation: str = "SiLU",
        checkpoints: bool = False,  # memory consumption goes up when already checkpointed in processor / mapper
        **kwargs,
    ) -> None:
        super().__init__(**kwargs)

        self.act_checkpoints = checkpoints

        self.node_mlp = gen_mlp(
            2 * in_channels,
            out_channels,
            out_channels,
            n_extra_layers=mlp_extra_layers,
            activation_func=activation,
            checkpoints=checkpoints,
        )
        self.edge_mlp = gen_mlp(
            3 * in_channels,
            out_channels,
            out_channels,
            n_extra_layers=mlp_extra_layers,
            activation_func=activation,
            checkpoints=checkpoints,
        )

    def forward(
        self, x, edge_index, edge_attr, size=None
    ) -> Union[Tuple[Tuple[torch.Tensor, torch.Tensor], torch.Tensor], Tuple[torch.Tensor, torch.Tensor]]:
        out, edges_new = self.propagate(edge_index, x=x, edge_attr=edge_attr, size=size)

        if isinstance(x, torch.Tensor):
            nodes_new = self.node_mlp(torch.cat([x, out], dim=1)) + x
        else:
            nodes_new_dst = self.node_mlp(torch.cat([x[1], out], dim=1)) + x[1]
            nodes_new_src = self.node_mlp(torch.cat([x[0], x[0]], dim=1)) + x[0]  # todo: only update this in the forward mapper...
            nodes_new = (nodes_new_src, nodes_new_dst)

        return nodes_new, edges_new

    def message(self, x_i, x_j, edge_attr) -> torch.Tensor:
        edges_new = torch.cat([x_i, x_j, edge_attr], dim=1)
        edges_new = self.edge_mlp(edges_new) + edge_attr

        return edges_new

    def aggregate(self, edges_new, edge_index, dim_size: Optional[int] = None) -> Tuple[torch.Tensor, torch.Tensor]:
        out = scatter(edges_new, edge_index[1], dim=0, reduce="sum")

        return out, edges_new


class CheckpointWrapper(nn.Module):
    def __init__(self, module: nn.Module) -> None:
        super().__init__()
        self.module = module

    def forward(self, *args, **kwargs):
        return checkpoint(self.module, *args, **kwargs, use_reentrant=False)


if __name__ == "__main__":
    bs, nlatlon, nfeat = 8, 1024, 64
    hdim, ofeat = 128, 36
    x_in = torch.randn((bs, nlatlon, nfeat), dtype=torch.float32, requires_grad=True)
    mlp_1 = gen_mlp(nfeat, hdim, hdim, layer_norm=True, checkpoints=True)
    mlp_2 = gen_mlp(hdim, hdim, hdim, layer_norm=True, checkpoints=False)
    mlp_3 = gen_mlp(hdim, hdim, ofeat, layer_norm=True, checkpoints=True)
    y = mlp_1(x_in)
    LOGGER.debug("mlp_1(x).shape = %s", y.shape)
    y = mlp_2(y)
    LOGGER.debug("mlp_2(mlp_1(x)).shape = %s", y.shape)
    y = mlp_3(y)
    LOGGER.debug("mlp_3(mlp_2(mlp_1(x))).shape = %s", y.shape)
    loss = y.sum()
    LOGGER.debug("running backward on the dummy loss ...")
    loss.backward()
    LOGGER.debug("done.")<|MERGE_RESOLUTION|>--- conflicted
+++ resolved
@@ -157,20 +157,7 @@
     return CheckpointWrapper(mlp1) if checkpoints else mlp1
 
 
-<<<<<<< HEAD
-class GaussianActivation(nn.Module):
-    def __init__(self, alpha: int = 1.0) -> None:
-        super().__init__()
-        self.alpha = alpha
-
-    def forward(self, x: torch.Tensor) -> torch.Tensor:
-        return torch.exp(-0.5 * x**2.0 / self.alpha**2.0)
-
-
-class MessagePassingNodeEmbedder(nn.Module):
-=======
 class MessagePassingMLP(nn.Module):
->>>>>>> 3f4668d1
     def __init__(
         self,
         in_channels: int,
