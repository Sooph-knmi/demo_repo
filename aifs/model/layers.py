--- conflicted
+++ resolved
@@ -242,18 +242,11 @@
     def forward(self, x: Tuple[Tensor, Tensor], edge_index: Adj, edge_attr: Tensor) -> Tuple[Tensor, Tensor]:
         x_src, x_dst = x
         for i in range(self.hidden_layers):
-<<<<<<< HEAD
-            if self.act_checkpoints:
-                x, edge_attr = checkpoint(self.proc[i], x, edge_index, edge_attr, size=None, use_reentrant=False)
-            else:
-                x, edge_attr = self.proc[i](x, edge_index, edge_attr, size=None)
-=======
             (x_src, x_dst), edge_attr = checkpoint(
                 self.proc[i], (x_src, x_dst), edge_index, edge_attr, size=(x_src.shape[0], x_dst.shape[0]), use_reentrant=False
             )
 
         return x_src, x_dst
->>>>>>> 3b03055b
 
 
 class MessagePassingProcessorChunk(nn.Module):
