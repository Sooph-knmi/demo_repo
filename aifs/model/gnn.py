--- conflicted
+++ resolved
@@ -32,13 +32,8 @@
         self,
         *,
         config: DotConfig,
-<<<<<<< HEAD
-        graph_data: HeteroData = None,
-        fp32_comm_ops: bool = True,
-=======
         data_indices: dict,
         graph_data: HeteroData,
->>>>>>> c9a054f8
     ) -> None:
         """Initializes the graph neural network.
 
@@ -46,30 +41,13 @@
         ----------
         config : DictConfig
             Job configuration
-<<<<<<< HEAD
         graph_data : HeteroData, optional
             Graph definition, by default None
-        fp32_comm_ops: Bool, optional
-            Perform some communication operations (e.g. reduce_shard) in FP32, by default True
-            Set this to false when doing e.g. gradient checks (to use torch.double)
-=======
-        graph_data : HeteroData
-            Graph definition
->>>>>>> c9a054f8
         """
         super().__init__()
 
         self._graph_data = graph_data
 
-<<<<<<< HEAD
-        self.in_channels = config.data.num_features - config.data.num_aux_features
-        self.multi_step = config.training.multistep_input
-        self.aux_in_channels = config.data.num_aux_features
-        self.proc_noise_channels = config.model.processor.num_noise_channels
-
-        LOGGER.debug("in_channels + aux_channels == %d", self.in_channels + self.aux_in_channels)
-        LOGGER.debug("processor noise channels = %d", self.proc_noise_channels)
-=======
         # Calculate shapes and indices
         self.num_input_channels = len(data_indices.model.input)
         self.num_output_channels = len(data_indices.model.output)
@@ -83,9 +61,13 @@
         assert len(self._internal_input_idx) == len(
             self._internal_output_idx
         ), f"Model indices must match {self._internal_input_idx} != {self._internal_output_idx}"
->>>>>>> c9a054f8
 
         self.multi_step = config.training.multistep_input
+
+        self.proc_noise_channels = config.model.processor.num_noise_channels
+
+        LOGGER.debug("processor noise channels = %d", self.proc_noise_channels)
+
         self.activation = config.model.activation
 
         # Create Graph edges
@@ -129,7 +111,6 @@
             edge_dim=self.e2h_edge_attr.shape[1] + self.e2h_trainable_size,
             activation=self.activation,
             num_chunks=config.model.encoder.num_chunks,
-            fp32_comm_ops=fp32_comm_ops,
         )
 
         # Processor H -> H
@@ -155,7 +136,6 @@
             backward_mapper=True,
             activation=self.activation,
             num_chunks=config.model.decoder.num_chunks,
-            fp32_comm_ops=fp32_comm_ops,
         )
 
     def _register_latlon(self, name: str) -> None:
@@ -242,22 +222,7 @@
             else None
         )
 
-<<<<<<< HEAD
-    def _fuse_trainable_tensors(
-        self, edge_or_node_tensor: torch.Tensor, batch_size: int, trainable: Optional[torch.Tensor] = None
-    ) -> torch.Tensor:
-        """Fuse edge / node tensors, trainable tensors and (optionally) noise tensors.
-
-        Parameters
-        ----------
-        edge_or_node_tensor : torch.Tensor
-            Edge or node tensor
-        batch_size: int
-            Batch size
-        trainable : Optional[torch.Tensor]
-            Tensor with trainable node or edge features
-=======
-    def _fuse_trainable_tensors(self, edge: Tensor, trainable: Optional[Tensor]) -> Tensor:
+    def _fuse_trainable_tensors(self, edge_or_node_tensor: Tensor, trainable: Optional[Tensor]) -> Tensor:
         """Fuse edge and trainable tensors.
 
         Parameters
@@ -266,26 +231,21 @@
             Edge tensor
         trainable : Optional[Tensor]
             Tensor with trainable edges
->>>>>>> c9a054f8
 
         Returns
         -------
         Tensor
             Fused tensors for latent space
         """
-        latent = [einops.repeat(edge_or_node_tensor, "e f -> (repeat e) f", repeat=batch_size)]
+        latent = [einops.repeat(edge_or_node_tensor, "e f -> (repeat e) f", repeat=self.batch_size)]
         if trainable is not None:
-            latent.append(einops.repeat(trainable, "e f -> (repeat e) f", repeat=batch_size))
+            latent.append(einops.repeat(trainable, "e f -> (repeat e) f", repeat=self.batch_size))
         return torch.cat(
             latent,
             dim=-1,  # feature dimension
         )
 
-<<<<<<< HEAD
-    def _expand_edges(self, edge_index: Adj, edge_inc: torch.Tensor, batch_size: int) -> Adj:
-=======
     def _expand_edges(self, edge_index: Adj, edge_inc: Tensor) -> Adj:
->>>>>>> c9a054f8
         """Expand edge index correct number of times while adding the proper number to
         the edge index.
 
@@ -302,7 +262,7 @@
             Edge Index
         """
         edge_index = torch.cat(
-            [edge_index + i * edge_inc for i in range(batch_size)],
+            [edge_index + i * edge_inc for i in range(self.batch_size)],
             dim=1,
         )
 
@@ -316,7 +276,6 @@
         edge_inc: Tensor,
         edge_attr: Tensor,
         shape_nodes: Tuple[List, List],
-        batch_size: int,
         size: Size,
         model_comm_group: ProcessGroup,
         use_reentrant: bool = False,
@@ -336,13 +295,7 @@
         edge_attr : Tensor
             Trainable edge attribute tensor
         shape_nodes: Tuple[List, List]
-<<<<<<< HEAD
-            Shapes of input fileds the task holds when running with multiple GPUs
-        batch_size: int
-            Batch size (includes the ensemble dimension, if any).
-=======
             Shapes of input fields the task holds when running with multiple GPUs
->>>>>>> c9a054f8
         size: Size
             Number of source and target nodes of bipartite graph
         model_comm_group : ProcessGroup
@@ -359,7 +312,7 @@
         return checkpoint(
             mapper,
             data,
-            edge_index=self._expand_edges(edge_index, edge_inc, batch_size),
+            edge_index=self._expand_edges(edge_index, edge_inc),
             edge_attr=edge_attr,
             shape_nodes=shape_nodes,
             size=size,
@@ -367,7 +320,6 @@
             use_reentrant=use_reentrant,
         )
 
-<<<<<<< HEAD
     def dropout_edge_force_undirected(
         self, edge_index: torch.Tensor, p: float = 0.5, training: bool = True
     ) -> Tuple[torch.Tensor, torch.Tensor]:
@@ -424,8 +376,8 @@
         Returns:
             Output tensor
         """
-        bs, e = x.shape[0], x.shape[1]
-        bse = bs * e  # merge the batch and ensemble dimensions
+        batch_size, ensemble_size = x.shape[0], x.shape[1]
+        self.batch_size = batch_size * ensemble_size  # merge the batch and ensemble dimensions
 
         if self.dropout_h2h > 0:
             isolated_nodes_h2h = True
@@ -448,24 +400,20 @@
             edge_index_h2h_edge = self.h2h_edge_index
             h2h_attr = self.h2h_edge_attr
             h2h_trainable = self.h2h_trainable
-=======
-    def forward(self, x: Tensor, model_comm_group: Optional[ProcessGroup] = None) -> Tensor:
-        self.batch_size = x.shape[0]
->>>>>>> c9a054f8
 
         # add ERA positional info (lat/lon)
         x_era_latent = torch.cat(
             (
                 einops.rearrange(x, "bs e m n f -> (bs e n) (m f)"),
-                self._fuse_trainable_tensors(self.era_latlons, bse, self.era_trainable),
+                self._fuse_trainable_tensors(self.era_latlons, self.batch_size, self.era_trainable),
             ),
             dim=-1,  # feature dimension
         )
 
-        x_h_latent = self._fuse_trainable_tensors(self.h_latlons, bse, self.h_trainable)
-        edge_e_to_h_latent = self._fuse_trainable_tensors(self.e2h_edge_attr, bse, self.e2h_trainable)
-        edge_h_to_h_latent = self._fuse_trainable_tensors(h2h_attr, bse, h2h_trainable)
-        edge_h_to_e_latent = self._fuse_trainable_tensors(self.h2e_edge_attr, bse, self.h2e_trainable)
+        x_h_latent = self._fuse_trainable_tensors(self.h_latlons, self.batch_size, self.h_trainable)
+        edge_e_to_h_latent = self._fuse_trainable_tensors(self.e2h_edge_attr, self.batch_size, self.e2h_trainable)
+        edge_h_to_h_latent = self._fuse_trainable_tensors(h2h_attr, self.batch_size, h2h_trainable)
+        edge_h_to_e_latent = self._fuse_trainable_tensors(self.h2e_edge_attr, self.batch_size, self.h2e_trainable)
 
         LOGGER.debug("x_h_latent.shape = %s", x_h_latent.shape)
 
@@ -491,7 +439,6 @@
             self._e2h_edge_inc,
             edge_e_to_h_latent,
             shape_nodes=(shape_x_fwd, shape_h_fwd),
-            batch_size=bse,
             size=size_fwd,
             model_comm_group=model_comm_group,
         )
@@ -507,7 +454,7 @@
         x_latent_proc = self.h_processor(
             # concat noise tensor to the latent features
             x=torch.cat([x_latent, z], dim=-1),
-            edge_index=self._expand_edges(edge_index_h2h_edge, self._h2h_edge_inc, bse),
+            edge_index=self._expand_edges(edge_index_h2h_edge, self._h2h_edge_inc),
             edge_attr=edge_h_to_h_latent,
             shape_nodes=shape_h_proc,
             size=size_proc,
@@ -524,100 +471,13 @@
             self._h2e_edge_inc,
             edge_h_to_e_latent,
             shape_nodes=(shape_h_bwd, shape_x_bwd),
-            batch_size=bse,
             size=size_bwd,
             model_comm_group=model_comm_group,
         )
 
-<<<<<<< HEAD
-        x_out = einops.rearrange(x_out, "(bse n) f -> bse n f", bse=bse)
-        x_out = einops.rearrange(x_out, "(bs e) n f -> bs e n f", bs=bs)
-
-        # residual connection (just for the predicted variables at the current step)
-        # x.shape = (bs, e, m, n, f)
-        return x_out + x[:, :, -1, :, : self.in_channels]
-
-
-if __name__ == "__main__":
-    from pathlib import Path
-    from hydra import compose, initialize
-    from torch_geometric import seed_everything
-
-    # from torch.profiler import profile, record_function, ProfilerActivity
-
-    from timeit import default_timer as timer
-
-    initialize(config_path="../config", job_name="test_msg")
-    cfg_ = compose(
-        config_name="ens-kcrps-h4",
-        overrides=[
-            # "model.trainable_parameters.era=8",
-            # "model.trainable_parameters.hidden=8",
-            # "model.trainable_parameters.era2hidden=8",
-            # "model.trainable_parameters.hidden2era=8",
-            # "model.trainable_parameters.hidden2hidden=8",
-            # "model.num_channels=128",
-            # "dataloader.batch_size.training=1",
-            # "dataloader.batch_size.validation=1",
-            # "data.num_features=98",
-            # "data.num_aux_features=13",
-            # "training.multistep_input=2",
-            # 'hardware.paths.graph="/home/mlx/data/graphs/"',
-            # 'hardware.files.graph="graph_mappings_normed_edge_attrs_2023062700_o96_h_0_1_2_3_4.pt"',
-        ],
-    )
-
-    seed_everything(1234)
-
-    def count_parameters(model):
-        return sum(p.numel() for p in model.parameters() if p.requires_grad)
-
-    device = torch.device("cuda") if torch.cuda.is_available() else torch.device("cpu")
-    LOGGER.debug("Running on device: %s ...", device)
-
-    gdata = torch.load(Path(cfg_.hardware.paths.graph, cfg_.hardware.files.graph))
-    gnn_ = GraphMSG(cfg_, graph_data=gdata).to(device)
-
-    _ERA_SIZE = gnn_._era_size
-    x_input = torch.randn(
-        cfg_.dataloader.batch_size.training,
-        cfg_.training.ensemble_size,
-        cfg_.training.multistep_input,
-        _ERA_SIZE,
-        cfg_.data.num_features,
-    ).to(device)
-
-    LOGGER.debug("Input shape: %s", x_input.shape)
-    start = timer()
-
-    # with profile(activities=[ProfilerActivity.CUDA], record_shapes=True, profile_memory=True, with_stack=True) as prof:
-
-    y_pred = gnn_(x_input)
-    LOGGER.debug("Output shape: %s", y_pred.shape)
-    LOGGER.debug("Model parameter count: %d M", count_parameters(gnn_) / 1.0e6)
-
-    loss = y_pred.sum()
-    LOGGER.debug("Running backward on a dummy loss ...")
-    loss.backward()
-
-    end = timer()
-    LOGGER.debug("Ran backward. All good!")
-
-    # LOGGER.debug(prof.key_averages().table(sort_by="cuda_time_total", row_limit=50))
-
-    LOGGER.debug("Runtime %.1f s", (end - start))
-
-    for pname, pval in gnn_.named_parameters():
-        if pval.grad is None:
-            print(pname)
-
-    if torch.cuda.is_available():
-        LOGGER.debug("max memory allocated:  %5.1f MB", torch.cuda.max_memory_allocated(torch.device(0)) / (1000.0 * 1024))
-        LOGGER.debug("max memory reserved:   %5.1f MB", torch.cuda.max_memory_reserved(torch.device(0)) / (1000.0 * 1024))
-=======
-        x_out = einops.rearrange(x_out, "(b n) f -> b n f", b=self.batch_size).to(dtype=x.dtype).clone()
-
-        # residual connection (just for the prognostic variables)
-        x_out[..., self._internal_output_idx] += x[:, -1, :, self._internal_input_idx]
-        return x_out
->>>>>>> c9a054f8
+        x_out = einops.rearrange(x_out, "(bse n) f -> bse n f", bse=self.batch_size)
+        x_out = einops.rearrange(x_out, "(bs e) n f -> bs e n f", bs=batch_size).to(dtype=x.dtype).clone()
+
+        # residual connection (just for the predicted variables)
+        x_out[..., self._internal_output_idx] += x[..., -1, :, self._internal_input_idx]
+        return x_out