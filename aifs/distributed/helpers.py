--- conflicted
+++ resolved
@@ -116,9 +116,6 @@
     return _SyncParallelSection.apply(input_, dim, shapes, mgroup)
 
 
-<<<<<<< HEAD
-def reduce_shard_tensor(input_: Tensor, dim: int, shapes: Tuple, mgroup: ProcessGroup, use_fp32: bool = True) -> Tensor:
-=======
 def get_k_hop_edges(nodes: Tensor, edge_index: Adj, edge_attr: Tensor, num_hops: int = 1) -> Tuple[Adj, Tensor]:
     """Return 1 hop subgraph.
 
@@ -195,8 +192,7 @@
     return edge_index, edge_attr, [], []
 
 
-def reduce_shard_tensor(input_: Tensor, dim: int, shapes: Tuple, mgroup: ProcessGroup) -> Tensor:
->>>>>>> c9a054f8
+def reduce_shard_tensor(input_: Tensor, dim: int, shapes: Tuple, mgroup: ProcessGroup, use_fp32: bool = True) -> Tensor:
     """Reduces and then shards tensor.
 
     Perform an allreduce followed by a split in the forward pass and a gather in the backward pass.
@@ -324,23 +320,15 @@
         if ctx.comm_group:
             grad_scaler = 1.0 / ctx.comm_group.size()
             return (
-<<<<<<< HEAD
-                # scale gradients
-                grad_scaler * _gather(grad_output, ctx.dim, ctx.shapes, group=ctx.comm_group),
-=======
-                _gather(grad_output, ctx.dim, ctx.shapes, gather_in_backward=ctx.gather_in_backward, group=ctx.comm_group),
-                None,
->>>>>>> c9a054f8
+                grad_scaler
+                * _gather(grad_output, ctx.dim, ctx.shapes, gather_in_backward=ctx.gather_in_backward, group=ctx.comm_group),
+                None,
                 None,
                 None,
                 None,
             )
-<<<<<<< HEAD
-        return grad_output, None, None, None
-=======
         else:
             return grad_output, None, None, None, None
->>>>>>> c9a054f8
 
 
 class _GatherParallelSection(torch.autograd.Function):
@@ -388,7 +376,6 @@
 
 def _split(input_: Tensor, dim_: int, shapes_: Tuple, group: ProcessGroup) -> Tensor:
     """Split the tensor along dim and keep the relevant slice."""
-    del shapes_  # not used
 
     # get input format
     input_format = get_memory_format(input_)
