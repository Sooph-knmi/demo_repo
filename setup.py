--- conflicted
+++ resolved
@@ -27,17 +27,9 @@
     description="ERA5 forecasting with Graph Neural Networks",
     url="https://github.com/ecmwf-lab/aifs-mono",
     install_requires=[
-<<<<<<< HEAD
-        "torch_geometric==2.3.1",
-        "pytorch-lightning==2.0.7",
-        "timm==0.9.2",
-        "hydra-core==1.3",
-        "einops==0.6.1",
-=======
         "torch>=2.0.1",
         "torch_geometric>=2.3.1",
         "einops>=0.6.1",
->>>>>>> d3d3a651
     ],
     extras_require={
         "training": [
