from pathlib import Path

from setuptools import find_packages
from setuptools import setup


def read(fname):
    file_path = Path(Path(__file__).parent, fname)
    return open(file_path, encoding="utf-8").read()


version = None
for line in read(Path("aifs", "__init__.py")).split("\n"):
    if line.startswith("__version__"):
        version = line.split("=")[-1].strip()[1:-1]

assert version

setup(
    name="aifs",
    version=version,
    long_description=read("README.md"),
    long_description_content_type="text/markdown",
    license="Apache License Version 2.0",
    author="European Centre for Medium-Range Weather Forecasts (ECMWF)",
    author_email="ecmwf-authors@ecmwf.int",
    description="ERA5 forecasting with Graph Neural Networks",
    url="https://github.com/ecmwf-lab/aifs-mono",
    install_requires=[
<<<<<<< HEAD
        "torch>=2.1",
        "torch_geometric>=2.4",
=======
        "torch>=2.0.1,<2.1",
        "torch_geometric>=2.3.1",
>>>>>>> 3614d4bd
        "einops>=0.6.1",
    ],
    extras_require={
        "training": [
<<<<<<< HEAD
            "pytorch-lightning>=2.1",
=======
            "pytorch-lightning>=2.1.0",
>>>>>>> 3614d4bd
            "timm>=0.9.2",
            "hydra-core>=1.3",
            "matplotlib>=3.7.1",
            "tqdm>=4.65.0",
            "wandb>=0.15.0",
            "zarr>=2.14.2",
            "pre-commit>=3.3.3",
        ],
        "graph": [
            "networkx>=3.1",
            "h3>=3.7.6",
        ],
    },
    classifiers=[
        "Development Status :: 4 - Beta",
        "Intended Audience :: Developers",
        "Topic :: Scientific/Engineering :: Artificial Intelligence",
        "License :: OSI Approved :: Apache Software License",
        "Programming Language :: Python :: 3.9",
    ],
    packages=find_packages(),
    package_data={"": ["continents.json"]},
    include_package_data=True,
    entry_points={
        "console_scripts": [
            "aifs-ens-train=aifs.train.train:main",
        ]
    },
)<|MERGE_RESOLUTION|>--- conflicted
+++ resolved
@@ -27,22 +27,13 @@
     description="ERA5 forecasting with Graph Neural Networks",
     url="https://github.com/ecmwf-lab/aifs-mono",
     install_requires=[
-<<<<<<< HEAD
         "torch>=2.1",
         "torch_geometric>=2.4",
-=======
-        "torch>=2.0.1,<2.1",
-        "torch_geometric>=2.3.1",
->>>>>>> 3614d4bd
         "einops>=0.6.1",
     ],
     extras_require={
         "training": [
-<<<<<<< HEAD
             "pytorch-lightning>=2.1",
-=======
-            "pytorch-lightning>=2.1.0",
->>>>>>> 3614d4bd
             "timm>=0.9.2",
             "hydra-core>=1.3",
             "matplotlib>=3.7.1",
