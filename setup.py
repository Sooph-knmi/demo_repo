--- conflicted
+++ resolved
@@ -27,26 +27,6 @@
     description="ERA5 forecasting with Graph Neural Networks",
     url="https://github.com/ecmwf-lab/aifs-mono",
     install_requires=[
-<<<<<<< HEAD
-        "torch==2.0.1",
-        "torch_geometric==2.3.1",
-        "einops==0.6.1",
-    ],
-    extras_require={
-        "training": [
-            "pytorch-lightning==2.0.3",
-            "timm==0.9.2",
-            "hydra-core==1.3",
-            "matplotlib==3.7.1",
-            "tqdm==4.65.0",
-            "wandb==0.15.0",
-            "zarr==2.14.2",
-            "pre-commit==3.3.3",
-        ],
-        "graph": [
-            "networkx==3.1",
-            "h3==3.7.6",
-=======
         "torch>=2.0.1",
         "torch_geometric>=2.3.1",
         "einops>=0.6.1",
@@ -65,7 +45,6 @@
         "graph": [
             "networkx>=3.1",
             "h3>=3.7.6",
->>>>>>> 501bd105
         ],
     },
     classifiers=[
