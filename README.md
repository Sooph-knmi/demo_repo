--- conflicted
+++ resolved
@@ -50,7 +50,6 @@
 ```shell
 $> cd <... your local clone dir ...>
 $> pip install -e .
-<<<<<<< HEAD
 
 # training, works the same as before
 $> aifs-ens-train hardware=[atos|leo|mlux]-slurm --config-name=...
@@ -66,10 +65,6 @@
 # "step-test": forward + backward + optimizer step
 # use this to look at how the parameters change in various device configurations
 $> srun steptest-mlux.sh
-```
-=======
-# this creates entry points for training and prediction
-$> aifs-train
 ```
 
 ## How to test
@@ -87,5 +82,4 @@
 $> pytest tests/test_<file>.py
 ```
 
-Be aware that some tests like the `test_gnn.py` run a singular forward pass, which can be slow on CPU and runs better on GPU.
->>>>>>> c9a054f8
+Be aware that some tests like the `test_gnn.py` run a singular forward pass, which can be slow on CPU and runs better on GPU.